# The `scuttlebutt` multi-party computation utilities toolkit [![](https://travis-ci.org/GaloisInc/scuttlebutt.svg?branch=master)](https://travis-ci.org/GaloisInc/scuttlebutt)
Or: "Where rust MPC libraries come to drink"

The `scuttlebutt` library provides a bunch of core primitives for building
multi-party computation (MPC) related protocols, such as garbled circuits or
oblivious transfer. In particular, `scuttlebutt` provides the following:

* `AbstractChannel`, which provides a trait for a read/write communication
  channel. The library also includes two implementations of said trait:
  `Channel` for your basic channel needs, and `TrackChannel` for additionally
  recording the number of bytes read/written to the channel.
* `Aes128` and `Aes256`, which provide AES encryption capabilities using AES-NI.
* `AesHash`, which provides correlation-robust hash functions based on
  fixed-key AES (cf. <https://eprint.iacr.org/2019/074>).
* `AesRng`, which provides a random number generator based on fixed-key AES.
* `Block`, which wraps a 128-bit value and provides methods operating on that value.
* `Block512`, which wraps a 512-bit value and provides methods operating on that value.
* A `cointoss` module, which implements a simple random-oracle-based coin-tossing protocol.
* A `commitment` module, which provides a `Commitment` trait and an
  implementation `ShaCommitment` using SHA-256.
* A `utils` module, which contains useful utility functions.

<<<<<<< HEAD
=======
**`scuttlebutt` should be considered unstable and under active development until
version 1.0 is released**

>>>>>>> 4ea9f7ca
# Building

Use `cargo build` to build, `cargo test` to run the test suite, and `cargo
bench` to benchmark the various protocols.

`scuttlebutt` also supports the following features:

* `nightly`: Use nightly features from `rust` and the underlying libraries.
* `curve25519-dalek`: Enable functions that use `curve25519-dalek`.
* `serde`: Enable `serde` support.
* `unstable`: Enable unstable features.

# License

MIT License

# Authors

- Alex J. Malozemoff <amaloz@galois.com>

# Acknowledgments

This material is based upon work supported by the ARO and DARPA under Contract
No. W911NF-15-C-0227.

Any opinions, findings and conclusions or recommendations expressed in this
material are those of the author(s) and do not necessarily reflect the views of
the ARO and DARPA.

Copyright © 2019 Galois, Inc.<|MERGE_RESOLUTION|>--- conflicted
+++ resolved
@@ -20,12 +20,9 @@
   implementation `ShaCommitment` using SHA-256.
 * A `utils` module, which contains useful utility functions.
 
-<<<<<<< HEAD
-=======
 **`scuttlebutt` should be considered unstable and under active development until
 version 1.0 is released**
 
->>>>>>> 4ea9f7ca
 # Building
 
 Use `cargo build` to build, `cargo test` to run the test suite, and `cargo
