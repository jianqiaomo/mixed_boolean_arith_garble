--- conflicted
+++ resolved
@@ -65,11 +65,7 @@
         _rng: &mut AesRng,
         _lpn_setup: LpnParams,
         _lpn_extend: LpnParams,
-<<<<<<< HEAD
-        _delta: Option<X>,
-=======
         _delta: Option<T>,
->>>>>>> e8c440c5
     ) -> Result<Self> {
         panic!("Should not be initialized")
     }
@@ -177,29 +173,6 @@
             }
         }
 
-<<<<<<< HEAD
-/// Svole Receiver intended to be run in a separate thread.
-pub struct ThreadReceiver<V: IsSubFieldOf<T>, T: FiniteField> {
-    vole_receiver: Receiver<T>,
-    svole_atomic: SvoleAtomic<T>,
-    phantom: PhantomData<V>,
-}
-
-impl<V: IsSubFieldOf<T>, T: FiniteField> ThreadReceiver<V, T> {
-    /// Initialize the functionality.
-    pub fn init<C: AbstractChannel>(
-        channel: &mut C,
-        rng: &mut AesRng,
-        lpn_setup: LpnParams,
-        lpn_extend: LpnParams,
-        mut svole_atomic: SvoleAtomic<T>,
-    ) -> Result<Self> {
-        let recv = Receiver::init(channel, rng, lpn_setup, lpn_extend, None)?;
-        svole_atomic.set_delta(recv.delta());
-        debug!("DELTA is {:?}", svole_atomic.delta());
-        debug!("INIT  MultithreadedReceiver");
-=======
->>>>>>> e8c440c5
         Ok(Self {
             vole_comm,
             svole_atomic,
