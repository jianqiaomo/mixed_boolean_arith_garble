--- conflicted
+++ resolved
@@ -29,11 +29,8 @@
 };
 use eyre::{bail, ensure, Result};
 use mac_n_cheese_sieve_parser::PluginTypeArg;
-<<<<<<< HEAD
 use swanky_field_binary::F2;
 use swanky_party::Party;
-=======
->>>>>>> 48f2d459
 
 /// The permutation check plugin.
 #[derive(Clone, Debug)]
@@ -70,30 +67,26 @@
         self.type_id
     }
 
-    pub(crate) fn execute_binary<P: Party, M: MacT, B: BackendLiftT<P, Wire = M>>(
+    pub(crate) fn execute_binary<M: MacT, B: BackendLiftT<Wire = M>>(
         &self,
         xs: impl Iterator<Item = B::Wire>,
         ys: impl Iterator<Item = B::Wire>,
         backend: &mut B,
     ) -> Result<()> {
         assert_eq!(self.field_type_id, std::any::TypeId::of::<F2>());
-        permutation_check_binary::<P, M, B>(backend.lift(), xs, ys, self.ntuples, self.tuple_size)
+        permutation_check_binary::<M, B>(backend.lift(), xs, ys, self.ntuples, self.tuple_size)
     }
 
     /// Run the permutation check on two lists provided by `xs` and `ys`,
     /// utilizing the provided `backend`.
-<<<<<<< HEAD
-    pub(crate) fn execute<P: Party, B: BackendLiftT<P>>(
-=======
-    pub(crate) fn execute<B: BackendT>(
->>>>>>> 48f2d459
+    pub(crate) fn execute<P: Party, B: BackendLiftT>(
         &self,
         xs: impl Iterator<Item = B::Wire>,
         ys: impl Iterator<Item = B::Wire>,
         backend: &mut B,
     ) -> Result<()> {
         if std::any::TypeId::of::<B::FieldElement>() == std::any::TypeId::of::<F2>() {
-            self.execute_binary::<P, B::Wire, B>(xs, ys, backend)
+            self.execute_binary::<B::Wire, B>(xs, ys, backend)
         } else {
             assert_ne!(self.field_type_id, std::any::TypeId::of::<F2>());
             permutation_check(backend, xs, ys, self.ntuples, self.tuple_size)
