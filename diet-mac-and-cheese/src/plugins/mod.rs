use crate::circuit_ir::{GatesBody, TypeId, TypeStore, WireCount};
use eyre::Result;
use mac_n_cheese_sieve_parser::PluginTypeArg;

#[derive(Clone, Debug)]
pub struct PluginType {
    #[allow(dead_code)]
    name: String,
    #[allow(dead_code)]
    operation: String,
    #[allow(dead_code)]
    params: Vec<PluginTypeArg>,
}

impl PluginType {
    pub(crate) fn new(name: String, operation: String, params: Vec<PluginTypeArg>) -> Self {
        Self {
            name,
            operation,
            params,
        }
    }
}

impl From<mac_n_cheese_sieve_parser::PluginType> for PluginType {
    fn from(ty: mac_n_cheese_sieve_parser::PluginType) -> Self {
        Self {
            name: ty.name,
            operation: ty.operation,
            params: ty.args,
        }
    }
}

#[derive(Clone, Debug)]
pub struct PluginBody {
    #[allow(dead_code)]
    name: String,
    #[allow(dead_code)]
    operation: String,
}

impl PluginBody {
    pub(crate) fn new(name: String, operation: String) -> Self {
        Self { name, operation }
    }
}

/// This trait defines a Circuit IR plugin.
pub(crate) trait Plugin {
    /// The name of the plugin.
    const NAME: &'static str;

    /// Return the [`GatesBody`] associated with this plugin.
    ///
    /// Arguments:
    /// - `operation`: The name of the operation
    /// - `params`: Any additional parameters to the operation
    /// - `count`: The count of input and output wires in the operation
    ///   signature
    /// - `output_counts`: A slice containing the outputs given as a tuple of
    ///   [`TypeId`] and [`WireCount`].
    /// - `input_counts`: A slice containing the inputs given as a tuple of
    ///   [`TypeId`] and [`WireCount`].
    /// - `type_store`: The [`TypeStore`] for this circuit.
    fn gates_body(
        operation: &str,
<<<<<<< HEAD
        params: &[String],
=======
        params: &[PluginTypeArg],
        count: u64,
>>>>>>> 76a4f3eb
        output_counts: &[(TypeId, WireCount)],
        input_counts: &[(TypeId, WireCount)],
        type_store: &TypeStore,
    ) -> Result<GatesBody>;
}

//
// The supported plugins.
//

mod mux_v0;
pub(crate) use mux_v0::MuxV0;
mod permutation_check_v1;
pub(crate) use permutation_check_v1::PermutationCheckV1;<|MERGE_RESOLUTION|>--- conflicted
+++ resolved
@@ -65,12 +65,7 @@
     /// - `type_store`: The [`TypeStore`] for this circuit.
     fn gates_body(
         operation: &str,
-<<<<<<< HEAD
-        params: &[String],
-=======
         params: &[PluginTypeArg],
-        count: u64,
->>>>>>> 76a4f3eb
         output_counts: &[(TypeId, WireCount)],
         input_counts: &[(TypeId, WireCount)],
         type_store: &TypeStore,
