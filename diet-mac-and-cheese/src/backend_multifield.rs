#![allow(clippy::too_many_arguments)]

//! Diet Mac'n'Cheese backends supporting SIEVE IR0+ with multiple fields.

use crate::backend_trait::prime_field_value_from_number;
use crate::circuit_ir::{CircInputs, FunStore, GateM, TypeSpecification, TypeStore, WireId};
use crate::edabits::RcRefCell;
use crate::edabits::{EdabitsProver, EdabitsVerifier, ProverConv, VerifierConv};
use crate::homcom::{FComProver, FComVerifier};
use crate::homcom::{MacProver, MacVerifier};
use crate::memory::Memory;
use crate::read_sieveir_phase2::BufRelation;
use crate::text_reader::TextRelation;
use crate::{backend_trait::BackendT, circuit_ir::GatesOrPluginBody};
use crate::{DietMacAndCheeseProver, DietMacAndCheeseVerifier};
use eyre::{ensure, eyre, Result};
use generic_array::typenum::Unsigned;
use log::{debug, info};
use mac_n_cheese_sieve_parser::text_parser::RelationReader;
use mac_n_cheese_sieve_parser::Number;
use ocelot::svole::LpnParams;
use ocelot::svole::{LPN_EXTEND_EXTRASMALL, LPN_SETUP_EXTRASMALL};
use ocelot::svole::{LPN_EXTEND_MEDIUM, LPN_EXTEND_SMALL, LPN_SETUP_MEDIUM, LPN_SETUP_SMALL};
<<<<<<< HEAD
use scuttlebutt::field::{F384p, F384q, Secp256k1, Secp256k1order};
use scuttlebutt::field::{F40b, F61p, FiniteField, PrimeFiniteField, F2};
=======
use scuttlebutt::field::PrimeFiniteField;
use scuttlebutt::field::{F40b, F2};
>>>>>>> 3544c239
use scuttlebutt::ring::FiniteRing;
use scuttlebutt::AbstractChannel;
use scuttlebutt::AesRng;
use std::collections::BTreeMap;
use std::fmt::Debug;
use std::io::{Read, Seek};
use std::marker::PhantomData;
use std::path::PathBuf;

// This file implements IR0+ support for diet-mac-n-cheese and is broken up into the following components:
//
// 0)   Assuming `DietMacAndCheeseProver/Verifier` and `BackendT` which provides the interface and implementation of
//         primitive arithmetic gates for a single field
// I)   Field Conversion. Extend BackendT with interface for field-switching conversions
// II)  Circuit. Instance/Witness/Relation/FunStore
// III) Memory. Structure for Wires and stack to support function calls
// IV)  EvaluatorSingle. An evaluator for a single field
// V)   EvaluatorMulti. An evaluator holding multiple single-field evaluators.

// NOTES: optimizations to consider
//
// * use `*mut X` instead of AbsoluteAddr
// * retry the StreamGate but without the Arc, that might be the reason of the slow down.
//   Profiler was showing a lot of time on `drop Gate`, which implies not building the intermediate gate
// * Reduce to one round the `mult_check` and `check_zero`.

/// Conversions between fields are batched, and this constant defines the batch size.
const SIZE_CONVERSION_BATCH: usize = 100_000;

#[derive(Clone, Debug)]
pub enum MacBitGeneric {
    BitProver(MacProver<F2, F40b>),
    BitVerifier(MacVerifier<F40b>),
    BitPublic(F2),
}

/// This trait extends the `BackendT` trait with `assert_conv_*` functions to go to bits.
pub trait BackendConvT: BackendT {
    // Convert a wire to bits in lower-endian
    fn assert_conv_to_bits(&mut self, w: &Self::Wire) -> Result<Vec<MacBitGeneric>>;
    // convert bits in lower-endian to a wire
    fn assert_conv_from_bits(&mut self, x: &[MacBitGeneric]) -> Result<Self::Wire>;

    // Finalize the field switching conversions, by running edabits conversion checks
    fn finalize_conv(&mut self) -> Result<()>;
}

impl<C: AbstractChannel> BackendConvT for DietMacAndCheeseProver<F2, F40b, C> {
    fn assert_conv_to_bits(&mut self, w: &Self::Wire) -> Result<Vec<MacBitGeneric>> {
        debug!("CONV_TO_BITS {:?}", w);
        Ok(vec![MacBitGeneric::BitProver(*w)])
    }

    fn assert_conv_from_bits(&mut self, x: &[MacBitGeneric]) -> Result<Self::Wire> {
        match x[0] {
            MacBitGeneric::BitProver(m) => Ok(m),
            MacBitGeneric::BitVerifier(_) => {
                panic!("Should be a prover bit");
            }
            MacBitGeneric::BitPublic(m) => self.input_public(m),
        }
    }

    fn finalize_conv(&mut self) -> Result<()> {
        // We dont need to finalize the conversion
        // for the binary functionality because they are for free.
        Ok(())
    }
}

impl<C: AbstractChannel> BackendConvT for DietMacAndCheeseVerifier<F2, F40b, C> {
    fn assert_conv_to_bits(&mut self, w: &Self::Wire) -> Result<Vec<MacBitGeneric>> {
        Ok(vec![MacBitGeneric::BitVerifier(*w)])
    }

    fn assert_conv_from_bits(&mut self, x: &[MacBitGeneric]) -> Result<Self::Wire> {
        match x[0] {
            MacBitGeneric::BitVerifier(m) => Ok(m),
            MacBitGeneric::BitProver(_) => {
                panic!("Should be a verifier bit");
            }
            MacBitGeneric::BitPublic(m) => self.input_public(m),
        }
    }

    fn finalize_conv(&mut self) -> Result<()> {
        // We dont need to finalize the conversion
        // for the binary functionality because they are for free.
        Ok(())
    }
}

// this structure is for grouping the edabits with the same number of bits.
// This is necessary for example when F1 -> F2 and F3 -> F2, with F1 and F3
// requiring a different number of bits.
// NOTE: We use a BTreeMap instead of a HashMap so that the iterator is sorted over the keys, which proved
// to be useful during `finalize`
struct EdabitsMap<E>(BTreeMap<usize, Vec<E>>);

impl<E> EdabitsMap<E> {
    pub(crate) fn new() -> Self {
        EdabitsMap(BTreeMap::new())
    }

    pub(crate) fn push_elm(&mut self, k: usize, e: E) -> usize {
        self.0.entry(k).or_insert_with(std::vec::Vec::new);
        self.0.get_mut(&k).as_mut().unwrap().push(e);
        self.0.len()
    }
}

struct DietMacAndCheeseConvProver<T: PrimeFiniteField, C: AbstractChannel> {
    dmc: DietMacAndCheeseProver<T, T, C>,
    conv: ProverConv<T>,
    edabits_map: EdabitsMap<EdabitsProver<T>>,
    dmc_f2: DietMacAndCheeseProver<F2, F40b, C>,
    no_batching: bool,
}

impl<FE: PrimeFiniteField, C: AbstractChannel> DietMacAndCheeseConvProver<FE, C> {
    pub fn init(
        channel: &mut C,
        mut rng: AesRng,
        fcom_f2: &RcRefCell<FComProver<F2, F40b>>,
        lpn_setup: LpnParams,
        lpn_extend: LpnParams,
        no_batching: bool,
    ) -> Result<Self> {
        let rng2 = rng.fork();
        let mut dmc = DietMacAndCheeseProver::<FE, FE, C>::init(
            channel,
            rng,
            lpn_setup,
            lpn_extend,
            no_batching,
        )?;
        let conv = ProverConv::init_zero(fcom_f2, dmc.get_party())?;
        Ok(DietMacAndCheeseConvProver {
            dmc,
            conv,
            edabits_map: EdabitsMap::new(),
            dmc_f2: DietMacAndCheeseProver::<F2, F40b, C>::init_with_fcom(
                channel,
                rng2,
                fcom_f2,
                no_batching,
            )?,
            no_batching,
        })
    }
}

impl<FE: PrimeFiniteField, C: AbstractChannel> BackendT for DietMacAndCheeseConvProver<FE, C> {
<<<<<<< HEAD
    type Wire = <DietMacAndCheeseProver<FE, C> as BackendT>::Wire;
    type FieldElement = <DietMacAndCheeseProver<FE, C> as BackendT>::FieldElement;

    fn from_number(val: &Number) -> Result<Self::FieldElement> {
        prime_field_value_from_number(val)
=======
    type Wire = <DietMacAndCheeseProver<FE, FE, C> as BackendT>::Wire;
    type FieldElement = <DietMacAndCheeseProver<FE, FE, C> as BackendT>::FieldElement;

    fn from_bytes_le(val: &[u8]) -> Result<Self::FieldElement> {
        <DietMacAndCheeseProver<FE, FE, C> as BackendT>::from_bytes_le(val)
>>>>>>> 3544c239
    }
    fn one(&self) -> Result<Self::FieldElement> {
        self.dmc.one()
    }
    fn zero(&self) -> Result<Self::FieldElement> {
        self.dmc.zero()
    }
    fn challenge(&mut self) -> Result<Self::Wire> {
        self.dmc.challenge()
    }
    fn copy(&mut self, wire: &Self::Wire) -> Result<Self::Wire> {
        self.dmc.copy(wire)
    }
    fn constant(&mut self, val: Self::FieldElement) -> Result<Self::Wire> {
        self.dmc.constant(val)
    }
    fn assert_zero(&mut self, wire: &Self::Wire) -> Result<()> {
        self.dmc.assert_zero(wire)
    }
    fn add(&mut self, a: &Self::Wire, b: &Self::Wire) -> Result<Self::Wire> {
        self.dmc.add(a, b)
    }
    fn sub(&mut self, a: &Self::Wire, b: &Self::Wire) -> Result<Self::Wire> {
        self.dmc.sub(a, b)
    }
    fn mul(&mut self, a: &Self::Wire, b: &Self::Wire) -> Result<Self::Wire> {
        self.dmc.mul(a, b)
    }
    fn add_constant(&mut self, a: &Self::Wire, b: Self::FieldElement) -> Result<Self::Wire> {
        self.dmc.add_constant(a, b)
    }
    fn mul_constant(&mut self, a: &Self::Wire, b: Self::FieldElement) -> Result<Self::Wire> {
        self.dmc.mul_constant(a, b)
    }

    fn input_public(&mut self, val: Self::FieldElement) -> Result<Self::Wire> {
        self.dmc.input_public(val)
    }
    fn input_private(&mut self, val: Option<Self::FieldElement>) -> Result<Self::Wire> {
        self.dmc.input_private(val)
    }
    fn finalize(&mut self) -> Result<()> {
        self.dmc.finalize()?;
        self.dmc_f2.finalize()?;
        Ok(())
    }
    fn reset(&mut self) {
        self.dmc.reset();
    }
}

impl<FE: PrimeFiniteField, C: AbstractChannel> DietMacAndCheeseConvProver<FE, C> {
    pub(crate) fn less_eq_than_with_public2(
        &mut self,
        a: &[MacProver<F2, F40b>],
        b: &[F2],
    ) -> Result<()> {
        // act = 1;
        // r   = 0;
        // for i in 0..(n+1):
        //     act' = act(1+a+b)
        //     r'   = r + ((r+1) * act * a * (b+1))
        // assert_zero(r)
        assert_eq!(a.len(), b.len());

        let mut act = self.dmc_f2.input_public(F2::ONE)?;
        let mut r = self.dmc_f2.input_public(F2::ZERO)?;

        // data assumed provided in little-endian
        let l = a.len();
        for i in 0..a.len() {
            let a_i = a[l - i - 1];
            let b_i = b[l - i - 1];
            // (1+a+b)
            let a_plus_b = self.dmc_f2.add_constant(&a_i, b_i)?;
            let one_plus_a_plus_b = self.dmc_f2.add_constant(&a_plus_b, F2::ONE)?;

            // act' = act(1+a+b)
            let act_prime = self.dmc_f2.mul(&act, &one_plus_a_plus_b)?;

            // r + 1
            let r_plus_one = self.dmc_f2.add_constant(&r, F2::ONE)?;

            // p1 = a * (b+1)
            let b_1 = b_i + F2::ONE;
            let p1 = self.dmc_f2.mul_constant(&a_i, b_1)?;

            // act * (a * (b+1))
            let act_times_p1 = self.dmc_f2.mul(&act, &p1)?;

            // (r+1) * (act * (a * (b+1)))
            let p2 = self.dmc_f2.mul(&r_plus_one, &act_times_p1)?;

            // r' = r + ((r+1) * act * a * (b+1))
            let r_prime = self.dmc_f2.add(&r, &p2)?;

            act = act_prime;
            r = r_prime;
        }

        self.dmc_f2.assert_zero(&r)?;
        Ok(())
    }

    fn maybe_do_conversion_check(&mut self, id: usize, num: usize) -> Result<()> {
        if num > SIZE_CONVERSION_BATCH || self.no_batching {
            let edabits = self.edabits_map.0.get_mut(&id).unwrap();
            self.conv.conv(
                &mut self.dmc.channel,
                &mut self.dmc.rng,
                5,
                5,
                edabits,
                None,
            )?;
            self.edabits_map.0.insert(id, vec![]);
        }

        Ok(())
    }
}
impl<FE: PrimeFiniteField, C: AbstractChannel> BackendConvT for DietMacAndCheeseConvProver<FE, C> {
    fn assert_conv_to_bits(&mut self, a: &Self::Wire) -> Result<Vec<MacBitGeneric>> {
        debug!("CONV_TO_BITS {:?}", a);
        let bits = a.value().bit_decomposition();

        let mut v = Vec::with_capacity(bits.len());
        for b in bits {
            let b2 = F2::from(b);
            let mac = self.conv.fcom_f2.get_refmut().input1(
                &mut self.dmc.channel,
                &mut self.dmc.rng,
                b2,
            )?;
            v.push(MacProver::new(b2, mac));
        }

        self.less_eq_than_with_public2(
            &v,
            (-FE::ONE)
                .bit_decomposition()
                .into_iter()
                .map(F2::from)
                .collect::<Vec<_>>()
                .as_slice(),
        )?;

        let r = v.iter().map(|m| MacBitGeneric::BitProver(*m)).collect();

        let id = v.len();
        let num = self
            .edabits_map
            .push_elm(id, EdabitsProver { bits: v, value: *a });
        self.maybe_do_conversion_check(id, num)?;

        Ok(r)
    }

    fn assert_conv_from_bits(&mut self, x: &[MacBitGeneric]) -> Result<Self::Wire> {
        let mut power_twos = FE::ONE;
        let mut recomposed_value = FE::ZERO;
        let mut bits = Vec::with_capacity(x.len());

        for xx in x {
            match xx {
                MacBitGeneric::BitProver(m) => {
                    recomposed_value += (if m.value() == F2::ONE {
                        FE::ONE
                    } else {
                        FE::ZERO
                    }) * power_twos;
                    power_twos += power_twos;

                    bits.push(*m);
                }
                MacBitGeneric::BitVerifier(_) => {
                    panic!("Should not be a Verifier value");
                }
                MacBitGeneric::BitPublic(b) => {
                    // input the public bit as a private value and assert they are equal
                    let m = self.dmc_f2.input_private(Some(*b))?;
                    let hope_zero = self.dmc_f2.add_constant(&m, *b)?;
                    self.dmc_f2.assert_zero(&hope_zero)?;

                    recomposed_value +=
                        (if *b == F2::ONE { FE::ONE } else { FE::ZERO }) * power_twos;
                    power_twos += power_twos;
                    bits.push(m);
                }
            }
        }

        debug!("CONV_FROM_BITS {:?}", recomposed_value);
        let mac = <DietMacAndCheeseProver<FE, FE, C> as BackendT>::input_private(
            &mut self.dmc,
            Some(recomposed_value),
        )?;

        let id = bits.len();
        let num = self
            .edabits_map
            .push_elm(id, EdabitsProver { bits, value: mac });
        self.maybe_do_conversion_check(id, num)?;
        Ok(mac)
    }

    fn finalize_conv(&mut self) -> Result<()> {
        for (_key, edabits) in self.edabits_map.0.iter() {
            self.conv.conv(
                &mut self.dmc.channel,
                &mut self.dmc.rng,
                5,
                5,
                edabits,
                None,
            )?;
        }
        Ok(())
    }
}

struct DietMacAndCheeseConvVerifier<T: PrimeFiniteField, C: AbstractChannel> {
    dmc: DietMacAndCheeseVerifier<T, T, C>,
    conv: VerifierConv<T>,
    edabits_map: EdabitsMap<EdabitsVerifier<T>>,
    dmc_f2: DietMacAndCheeseVerifier<F2, F40b, C>,
    no_batching: bool,
}

impl<T: PrimeFiniteField, C: AbstractChannel> DietMacAndCheeseConvVerifier<T, C> {
    pub fn init(
        channel: &mut C,
        mut rng: AesRng,
        fcom_f2: &RcRefCell<FComVerifier<F2, F40b>>,
        lpn_setup: LpnParams,
        lpn_extend: LpnParams,
        no_batching: bool,
    ) -> Result<Self> {
        let rng2 = rng.fork();
        let mut dmc = DietMacAndCheeseVerifier::<T, T, C>::init(
            channel,
            rng,
            lpn_setup,
            lpn_extend,
            no_batching,
        )?;
        let conv = VerifierConv::init_zero(fcom_f2, dmc.get_party())?;
        Ok(DietMacAndCheeseConvVerifier {
            dmc,
            conv,
            edabits_map: EdabitsMap::new(),
            dmc_f2: DietMacAndCheeseVerifier::<F2, F40b, C>::init_with_fcom(
                channel,
                rng2,
                fcom_f2,
                no_batching,
            )?,
            no_batching,
        })
    }
}

<<<<<<< HEAD
impl<FE: PrimeFiniteField, C: AbstractChannel> BackendT for DietMacAndCheeseConvVerifier<FE, C> {
    type Wire = <DietMacAndCheeseVerifier<FE, C> as BackendT>::Wire;
    type FieldElement = <DietMacAndCheeseVerifier<FE, C> as BackendT>::FieldElement;

    fn from_number(val: &Number) -> Result<Self::FieldElement> {
        prime_field_value_from_number(val)
=======
impl<T: PrimeFiniteField, C: AbstractChannel> BackendT for DietMacAndCheeseConvVerifier<T, C> {
    type Wire = <DietMacAndCheeseVerifier<T, T, C> as BackendT>::Wire;
    type FieldElement = <DietMacAndCheeseVerifier<T, T, C> as BackendT>::FieldElement;

    fn from_bytes_le(val: &[u8]) -> Result<Self::FieldElement> {
        <DietMacAndCheeseVerifier<T, T, C> as BackendT>::from_bytes_le(val)
>>>>>>> 3544c239
    }
    fn one(&self) -> Result<Self::FieldElement> {
        self.dmc.one()
    }
    fn zero(&self) -> Result<Self::FieldElement> {
        self.dmc.zero()
    }
    fn copy(&mut self, wire: &Self::Wire) -> Result<Self::Wire> {
        self.dmc.copy(wire)
    }
    fn challenge(&mut self) -> Result<Self::Wire> {
        self.dmc.challenge()
    }
    fn constant(&mut self, val: Self::FieldElement) -> Result<Self::Wire> {
        self.dmc.constant(val)
    }
    fn assert_zero(&mut self, wire: &Self::Wire) -> Result<()> {
        self.dmc.assert_zero(wire)
    }
    fn add(&mut self, a: &Self::Wire, b: &Self::Wire) -> Result<Self::Wire> {
        self.dmc.add(a, b)
    }
    fn sub(&mut self, a: &Self::Wire, b: &Self::Wire) -> Result<Self::Wire> {
        self.dmc.sub(a, b)
    }
    fn mul(&mut self, a: &Self::Wire, b: &Self::Wire) -> Result<Self::Wire> {
        self.dmc.mul(a, b)
    }
    fn add_constant(&mut self, a: &Self::Wire, b: Self::FieldElement) -> Result<Self::Wire> {
        self.dmc.add_constant(a, b)
    }
    fn mul_constant(&mut self, a: &Self::Wire, b: Self::FieldElement) -> Result<Self::Wire> {
        self.dmc.mul_constant(a, b)
    }

    fn input_public(&mut self, val: Self::FieldElement) -> Result<Self::Wire> {
        self.dmc.input_public(val)
    }
    fn input_private(&mut self, _val: Option<Self::FieldElement>) -> Result<Self::Wire> {
        self.dmc.input_private(None)
    }
    fn finalize(&mut self) -> Result<()> {
        self.dmc.finalize()?;
        self.dmc_f2.finalize()?;
        Ok(())
    }
    fn reset(&mut self) {
        self.dmc.reset();
    }
}

impl<FE: PrimeFiniteField, C: AbstractChannel> DietMacAndCheeseConvVerifier<FE, C> {
    fn less_eq_than_with_public2(&mut self, a: &[MacVerifier<F40b>], b: &[F2]) -> Result<()> {
        // act = 1;
        // r   = 0;
        // for i in 0..(n+1):
        //     act' = act(1+a+b)
        //     r'   = r + ((r+1) * act * a * (b+1))
        // assert_zero(r)
        assert_eq!(a.len(), b.len());

        let mut act = self.dmc_f2.input_public(F2::ONE)?;
        let mut r = self.dmc_f2.input_public(F2::ZERO)?;

        // data assumed provided in little-endian
        let l = a.len();
        for i in 0..a.len() {
            let a_i = a[l - i - 1];
            let b_i = b[l - i - 1];

            // (1+a+b)
            let a_plus_b = self.dmc_f2.add_constant(&a_i, b_i)?;
            let one_plus_a_plus_b = self.dmc_f2.add_constant(&a_plus_b, F2::ONE)?;

            // act' = act(1+a+b)
            let act_prime = self.dmc_f2.mul(&act, &one_plus_a_plus_b)?;

            // r + 1
            let r_plus_one = self.dmc_f2.add_constant(&r, F2::ONE)?;

            // p1 = a * (b+1)
            let b_1 = b_i + F2::ONE;
            let p1 = self.dmc_f2.mul_constant(&a_i, b_1)?;

            // act * (a * (b+1))
            let act_times_p1 = self.dmc_f2.mul(&act, &p1)?;

            // (r+1) * (act * (a * (b+1)))
            let p2 = self.dmc_f2.mul(&r_plus_one, &act_times_p1)?;

            // r' = r + ((r+1) * act * a * (b+1))
            let r_prime = self.dmc_f2.add(&r, &p2)?;

            act = act_prime;
            r = r_prime;
        }

        self.dmc_f2.assert_zero(&r)?;
        Ok(())
    }

    fn maybe_do_conversion_check(&mut self, id: usize, num: usize) -> Result<()> {
        if num > SIZE_CONVERSION_BATCH || self.no_batching {
            let edabits = self.edabits_map.0.get_mut(&id).unwrap();
            self.conv.conv(
                &mut self.dmc.channel,
                &mut self.dmc.rng,
                5,
                5,
                edabits,
                None,
            )?;
            self.edabits_map.0.insert(id, vec![]);
        }

        Ok(())
    }
}

impl<FE: PrimeFiniteField, C: AbstractChannel> BackendConvT
    for DietMacAndCheeseConvVerifier<FE, C>
{
    fn assert_conv_to_bits(&mut self, a: &Self::Wire) -> Result<Vec<MacBitGeneric>> {
        let mut v = Vec::with_capacity(FE::NumberOfBitsInBitDecomposition::to_usize());
        for _ in 0..FE::NumberOfBitsInBitDecomposition::to_usize() {
            let mac = self
                .conv
                .fcom_f2
                .get_refmut()
                .input1(&mut self.dmc.channel, &mut self.dmc.rng)?;
            v.push(mac);
        }

        self.less_eq_than_with_public2(
            &v,
            (-FE::ONE)
                .bit_decomposition()
                .iter()
                .copied()
                .map(F2::from)
                .collect::<Vec<_>>()
                .as_slice(),
        )?;

        let r = v.iter().map(|m| MacBitGeneric::BitVerifier(*m)).collect();

        let id = v.len();
        let num = self
            .edabits_map
            .push_elm(id, EdabitsVerifier { bits: v, value: *a });
        self.maybe_do_conversion_check(id, num)?;

        Ok(r)
    }
    fn assert_conv_from_bits(&mut self, x: &[MacBitGeneric]) -> Result<Self::Wire> {
        let mut bits = Vec::with_capacity(x.len());

        for xx in x {
            match xx {
                MacBitGeneric::BitVerifier(m) => {
                    bits.push(*m);
                }
                MacBitGeneric::BitProver(_) => {
                    panic!("Should not be a Prover value");
                }
                MacBitGeneric::BitPublic(b) => {
                    // input the public bit as a private value and assert they are equal
                    let m = self.dmc_f2.input_private(None)?;
                    let hope_zero = self.dmc_f2.add_constant(&m, *b)?;
                    self.dmc_f2.assert_zero(&hope_zero)?;
                    bits.push(m);
                }
            }
        }

        let mac =
            <DietMacAndCheeseVerifier<FE, FE, _> as BackendT>::input_private(&mut self.dmc, None)?;

        let id = bits.len();
        let num = self
            .edabits_map
            .push_elm(id, EdabitsVerifier { bits, value: mac });
        self.maybe_do_conversion_check(id, num)?;

        Ok(mac)
    }
    fn finalize_conv(&mut self) -> Result<()> {
        for (_key, edabits) in self.edabits_map.0.iter() {
            self.conv.conv(
                &mut self.dmc.channel,
                &mut self.dmc.rng,
                5,
                5,
                edabits,
                None,
            )?;
        }
        Ok(())
    }
}

// II) Instance/Witness/Relation/Gates/FunStore
// See circuit_ir.rs

// III Memory layout
// See memory.rs

// IV Evaluator for single field

trait EvaluatorT {
    fn evaluate_gate(
        &mut self,
        gate: &GateM,
        instance: Option<Number>,
        witness: Option<Number>,
    ) -> Result<()>;

    fn conv_gate_get(&mut self, gate: &GateM) -> Result<Vec<MacBitGeneric>>;
    fn conv_gate_set(&mut self, gate: &GateM, bits: &[MacBitGeneric]) -> Result<()>;

    fn push_frame(&mut self, args_count: &Option<WireId>, vector_size: &Option<WireId>);
    fn pop_frame(&mut self);
    fn allocate_new(&mut self, first_id: WireId, last_id: WireId);
    // TODO: Make allocate_slice return a result in case the operation violate some memory management
    fn allocate_slice(
        &mut self,
        src_first: WireId,
        src_last: WireId,
        start: WireId,
        count: WireId,
        allow_allocation: bool,
    );

    fn finalize(&mut self) -> Result<()>;
}

pub struct EvaluatorSingle<B: BackendT> {
    memory: Memory<<B as BackendT>::Wire>,
    backend: B,
    is_boolean: bool,
}

impl<B: BackendT> EvaluatorSingle<B>
where
    B::Wire: Default + Clone + Copy + Debug,
{
    fn new(backend: B, is_boolean: bool) -> Self {
        let memory = Memory::new();
        EvaluatorSingle {
            memory,
            backend,
            is_boolean,
        }
    }
}

impl<B: BackendConvT> EvaluatorT for EvaluatorSingle<B>
where
    B::Wire: Default + Clone + Copy + Debug,
{
    #[inline]
    fn evaluate_gate(
        &mut self,
        gate: &GateM,
        instance: Option<Number>,
        witness: Option<Number>,
    ) -> Result<()> {
        use GateM::*;

        match gate {
            Constant(_, out, value) => {
                let v = self.backend.constant(B::from_number(value)?)?;
                self.memory.set(*out, &v);
            }

            AssertZero(_, inp) => {
                let wire = self.memory.get(*inp);
                debug!("AssertZero wire: {wire:?}");
                if self.backend.assert_zero(wire).is_err() {
                    return Err(eyre!("Assert zero fails on wire {}", *inp));
                }
            }

            Copy(_, out, inp) => {
                let in_wire = self.memory.get(*inp);
                let out_wire = self.backend.copy(in_wire)?;
                self.memory.set(*out, &out_wire);
            }

            Add(_, out, left, right) => {
                let l = self.memory.get(*left);
                let r = self.memory.get(*right);
                let v = self.backend.add(l, r)?;
                self.memory.set(*out, &v);
            }

            Sub(_, out, left, right) => {
                let l = self.memory.get(*left);
                let r = self.memory.get(*right);
                let v = self.backend.sub(l, r)?;
                self.memory.set(*out, &v);
            }

            Mul(_, out, left, right) => {
                let l = self.memory.get(*left);
                let r = self.memory.get(*right);
                let v = self.backend.mul(l, r)?;
                self.memory.set(*out, &v);
            }

            AddConstant(_, out, inp, constant) => {
                let l = self.memory.get(*inp);
                let r = constant;
                let v = self.backend.add_constant(l, B::from_number(r)?)?;
                self.memory.set(*out, &v);
            }

            MulConstant(_, out, inp, constant) => {
                let l = self.memory.get(*inp);
                let r = constant;
                let v = self.backend.mul_constant(l, B::from_number(r)?)?;
                self.memory.set(*out, &v);
            }

            Instance(_ty, out) => {
                let v = self
                    .backend
                    .input_public(B::from_number(&instance.unwrap())?)?;
                self.memory.set(*out, &v);
            }

            Witness(_, out) => {
                let w = witness.and_then(|v| B::from_number(&v).ok());
                let v = self.backend.input_private(w)?;
                // debug!("WITNESS: {:?}", v);
                self.memory.set(*out, &v);
            }
            New(_ty, first, last) => {
                self.memory.allocation_new(*first, *last);
            }
            Delete(_ty, first, last) => {
                self.memory.allocation_delete(*first, *last);
            }
            Call(_) => {
                panic!("Call should be intercepted earlier")
            }
            Conv(_) => {
                panic!("Conv should be intercepted earlier")
            }
            Challenge(_, out) => {
                let v = self.backend.challenge()?;
                debug!("Challenge value: {v:?}");
                self.memory.set(*out, &v);
            }
            Comment(_) => {
                panic!("Comment should be intercepted earlier")
            }
        }
        Ok(())
    }

    // The cases covered for field switching are:
    // 1) b <- x
    // 2) x <- b
    // 3) b0..b_n <- x   with n = log2(X)
    // 4) x <- b0..b_n   with n = log2(X)
    // 5) b0..b_n <- x   with n < log2(X)
    // 6) x <- b0..b_n   with n < log2(X)
    // 7) y <- x         with Y > X
    // 8) x <- y         with Y > X
    fn conv_gate_get(&mut self, gate: &GateM) -> Result<Vec<MacBitGeneric>> {
        use GateM::*;
        match gate {
            Conv(conv_members) => {
                let (_ty_out, _out, _ty_in, (inp1, inp2)) = conv_members.as_ref();
                if *inp1 != *inp2 {
                    if self.is_boolean {
                        let mut v = Vec::with_capacity((inp2 + 1 - inp1).try_into().unwrap());
                        for inp in *inp1..(*inp2 + 1) {
                            let in_wire = self.memory.get(inp);
                            debug!("CONV GET {:?}", in_wire);
                            let bits = self.backend.assert_conv_to_bits(in_wire)?;
                            assert_eq!(bits.len(), 1);
                            v.push(bits[0].clone());
                        }
                        return Ok(v.into_iter().rev().collect());
                        // NOTE: Without reverse in case conversation gates are little-endian instead of big-endian
                        //return Ok(v);
                    }

                    return Err(eyre!(
                        "field switching from multiple wires on non-boolean field is not supported"
                    ));
                }
                let in_wire = self.memory.get(*inp1);
                debug!("CONV GET {:?}", in_wire);
                let bits = self.backend.assert_conv_to_bits(in_wire)?;
                debug!("CONV GET bits {:?}", bits);
                Ok(bits)
            }
            _ => {
                panic!("Conv gate expected");
            }
        }
    }

    fn conv_gate_set(&mut self, gate: &GateM, bits: &[MacBitGeneric]) -> Result<()> {
        use GateM::*;
        match gate {
            Conv(conv_members) => {
                let (_ty_out, (out1, out2), _ty_in, _inp) = conv_members.as_ref();
                if *out1 != *out2 {
                    if self.is_boolean {
                        assert!((*out2 - *out1 + 1) as usize <= bits.len());

                        for (i, _out) in (*out1..(*out2 + 1)).enumerate() {
                            let v = self.backend.assert_conv_from_bits(&[bits[i].clone()])?;
                            debug!("CONV SET {:?}", v);
                            let out_wire = out2 - (i as WireId);
                            // NOTE: Without reverse in case conversation gates are little-endian instead of big-endian
                            // let out_wire = out1 + i as WireId;
                            self.memory.set(out_wire, &v);
                        }
                        return Ok(());
                    }

                    return Err(eyre!(
                        "field switching to multiple wires on non-boolean field is not supported"
                    ));
                }
                let v = self.backend.assert_conv_from_bits(bits)?;
                debug!("CONV SET {:?}", v);
                self.memory.set(*out1, &v);
                Ok(())
            }
            _ => {
                panic!("Conv gate expected");
            }
        }
    }

    fn push_frame(&mut self, args_count: &Option<WireId>, vector_size: &Option<WireId>) {
        self.memory.push_frame(args_count, vector_size);
    }

    fn pop_frame(&mut self) {
        self.memory.pop_frame();
    }

    fn allocate_new(&mut self, first_id: WireId, last_id: WireId) {
        self.memory.allocation_new(first_id, last_id);
    }

    fn allocate_slice(
        &mut self,
        src_first: WireId,
        src_last: WireId,
        start: WireId,
        count: WireId,
        allow_allocation: bool,
    ) {
        self.memory
            .allocate_slice(src_first, src_last, start, count, allow_allocation);
    }

    fn finalize(&mut self) -> Result<()> {
        debug!("Finalize in EvaluatorSingle");
        self.backend.finalize_conv()?;
        self.backend.finalize()?;
        Ok(())
    }
}

// V) Evaluator for multiple fields

#[derive(Copy, Clone, Eq, PartialEq)]
pub enum Party {
    Prover,
    Verifier,
}

pub struct EvaluatorCirc<C: AbstractChannel + 'static> {
    inputs: CircInputs,
    fcom_f2_prover: Option<RcRefCell<FComProver<F2, F40b>>>, // RcRefCell because of a unique Homcom functionality F2 shared by all other fields
    fcom_f2_verifier: Option<RcRefCell<FComVerifier<F2, F40b>>>,
    type_store: TypeStore,
    eval: Vec<Box<dyn EvaluatorT>>,
    f2_idx: usize,
    party: Party,
    rng: AesRng,
    no_batching: bool,
    phantom: PhantomData<C>,
}

impl<C: AbstractChannel + 'static> EvaluatorCirc<C> {
    // TODO: Factorize interface for `new_with_prover` and `new_with_verifier`
    pub fn new(
        party: Party,
        channel: &mut C,
        mut rng: AesRng,
        inputs: CircInputs,
        type_store: TypeStore,
        lpn_small: bool,
        no_batching: bool,
    ) -> Result<Self> {
        let lpn_setup;
        let lpn_extend;
        if lpn_small {
            lpn_setup = LPN_SETUP_SMALL;
            lpn_extend = LPN_EXTEND_SMALL;
        } else {
            lpn_setup = LPN_SETUP_MEDIUM;
            lpn_extend = LPN_EXTEND_MEDIUM;
        }
        let fcom_f2_prover = if party == Party::Prover {
            Some(RcRefCell::new(FComProver::<F2, F40b>::init(
                channel, &mut rng, lpn_setup, lpn_extend,
            )?))
        } else {
            None
        };

        let fcom_f2_verifier = if party == Party::Verifier {
            Some(RcRefCell::new(FComVerifier::<F2, F40b>::init(
                channel, &mut rng, lpn_setup, lpn_extend,
            )?))
        } else {
            None
        };

        Ok(EvaluatorCirc {
            party,
            inputs,
            fcom_f2_prover,
            fcom_f2_verifier,
            type_store,
            eval: Vec::new(),
            f2_idx: 42,
            rng,
            no_batching,
            phantom: PhantomData,
        })
    }

    pub fn load_backends(&mut self, channel: &mut C, lpn_small: bool) -> Result<()> {
        let type_store = self.type_store.clone();
        for (idx, spec) in type_store.iter() {
            let rng = self.rng.fork();
            match spec {
                TypeSpecification::Field(field) => {
                    self.load_backend(channel, rng, *field, *idx as usize, lpn_small)?;
                }
                _ => {
                    todo!("Type not supported yet: {:?}", spec);
                }
            }
        }
        Ok(())
    }

    pub fn load_backend(
        &mut self,
        channel: &mut C,
        rng: AesRng,
        field: std::any::TypeId,
        idx: usize,
        lpn_small: bool,
    ) -> Result<()> {
        use scuttlebutt::field::{F384p, F384q, F61p, Secp256k1, Secp256k1order};

        // Loading the backends in order
        assert_eq!(idx, self.eval.len());

        let back: Box<dyn EvaluatorT>;
        let lpn_setup;
        let lpn_extend;
        if lpn_small {
            lpn_setup = LPN_SETUP_SMALL;
            lpn_extend = LPN_EXTEND_SMALL;
        } else {
            lpn_setup = LPN_SETUP_MEDIUM;
            lpn_extend = LPN_EXTEND_MEDIUM;
        }
        if field == std::any::TypeId::of::<F2>() {
            info!("loading field F2");

            // Note for F2 we do not use the backend with Conv, simply dietMC
            if self.party == Party::Prover {
                let fcom_f2 = self.fcom_f2_prover.as_ref().unwrap();
                let dmc = DietMacAndCheeseProver::<F2, F40b, _>::init_with_fcom(
                    channel,
                    rng,
                    fcom_f2,
                    self.no_batching,
                )?;
                back = Box::new(EvaluatorSingle::new(dmc, true));
            } else {
                let fcom_f2 = self.fcom_f2_verifier.as_ref().unwrap();
                let dmc = DietMacAndCheeseVerifier::<F2, F40b, _>::init_with_fcom(
                    channel,
                    rng,
                    fcom_f2,
                    self.no_batching,
                )?;
                back = Box::new(EvaluatorSingle::new(dmc, true));
            }
            self.f2_idx = self.eval.len();
        } else if field == std::any::TypeId::of::<F61p>() {
            info!("loading field F61p");
            if self.party == Party::Prover {
                let fcom_f2 = self.fcom_f2_prover.as_ref().unwrap();
                let dmc = DietMacAndCheeseConvProver::<F61p, _>::init(
                    channel,
                    rng,
                    fcom_f2,
                    lpn_setup,
                    lpn_extend,
                    self.no_batching,
                )?;
                back = Box::new(EvaluatorSingle::new(dmc, false));
            } else {
                let fcom_f2 = self.fcom_f2_verifier.as_ref().unwrap();
                let dmc = DietMacAndCheeseConvVerifier::<F61p, _>::init(
                    channel,
                    rng,
                    fcom_f2,
                    lpn_setup,
                    lpn_extend,
                    self.no_batching,
                )?;
                back = Box::new(EvaluatorSingle::new(dmc, false));
            }
        } else if field == std::any::TypeId::of::<Secp256k1>() {
            info!("loading field Secp256k1");
            if self.party == Party::Prover {
                let fcom_f2 = self.fcom_f2_prover.as_ref().unwrap();
                let dmc = DietMacAndCheeseConvProver::<Secp256k1, _>::init(
                    channel,
                    rng,
                    fcom_f2,
                    LPN_SETUP_EXTRASMALL,
                    LPN_EXTEND_EXTRASMALL,
                    self.no_batching,
                )?;
                back = Box::new(EvaluatorSingle::new(dmc, false));
            } else {
                let fcom_f2 = self.fcom_f2_verifier.as_ref().unwrap();
                let dmc = DietMacAndCheeseConvVerifier::<Secp256k1, _>::init(
                    channel,
                    rng,
                    fcom_f2,
                    LPN_SETUP_EXTRASMALL,
                    LPN_EXTEND_EXTRASMALL,
                    self.no_batching,
                )?;
                back = Box::new(EvaluatorSingle::new(dmc, false));
            }
        } else if field == std::any::TypeId::of::<Secp256k1order>() {
            info!("loading field Secp256k1order");
            if self.party == Party::Prover {
                let fcom_f2 = self.fcom_f2_prover.as_ref().unwrap();
                let dmc = DietMacAndCheeseConvProver::<Secp256k1order, _>::init(
                    channel,
                    rng,
                    fcom_f2,
                    LPN_SETUP_EXTRASMALL,
                    LPN_EXTEND_EXTRASMALL,
                    self.no_batching,
                )?;
                back = Box::new(EvaluatorSingle::new(dmc, false));
            } else {
                let fcom_f2 = self.fcom_f2_verifier.as_ref().unwrap();
                let dmc = DietMacAndCheeseConvVerifier::<Secp256k1order, _>::init(
                    channel,
                    rng,
                    fcom_f2,
                    LPN_SETUP_EXTRASMALL,
                    LPN_EXTEND_EXTRASMALL,
                    self.no_batching,
                )?;
                back = Box::new(EvaluatorSingle::new(dmc, false));
            }
        } else if field == std::any::TypeId::of::<F384p>() {
            info!("loading field F384p");
            if self.party == Party::Prover {
                let fcom_f2 = self.fcom_f2_prover.as_ref().unwrap();
                let dmc = DietMacAndCheeseConvProver::<F384p, _>::init(
                    channel,
                    rng,
                    fcom_f2,
                    LPN_SETUP_EXTRASMALL,
                    LPN_EXTEND_EXTRASMALL,
                    self.no_batching,
                )?;
                back = Box::new(EvaluatorSingle::new(dmc, false));
            } else {
                let fcom_f2 = self.fcom_f2_verifier.as_ref().unwrap();
                let dmc = DietMacAndCheeseConvVerifier::<F384p, _>::init(
                    channel,
                    rng,
                    fcom_f2,
                    LPN_SETUP_EXTRASMALL,
                    LPN_EXTEND_EXTRASMALL,
                    self.no_batching,
                )?;
                back = Box::new(EvaluatorSingle::new(dmc, false));
            }
        } else if field == std::any::TypeId::of::<F384q>() {
            info!("loading field F384q");
            if self.party == Party::Prover {
                let fcom_f2 = self.fcom_f2_prover.as_ref().unwrap();
                let dmc = DietMacAndCheeseConvProver::<F384q, _>::init(
                    channel,
                    rng,
                    fcom_f2,
                    LPN_SETUP_EXTRASMALL,
                    LPN_EXTEND_EXTRASMALL,
                    self.no_batching,
                )?;
                back = Box::new(EvaluatorSingle::new(dmc, false));
            } else {
                let fcom_f2 = self.fcom_f2_verifier.as_ref().unwrap();
                let dmc = DietMacAndCheeseConvVerifier::<F384q, _>::init(
                    channel,
                    rng,
                    fcom_f2,
                    LPN_SETUP_EXTRASMALL,
                    LPN_EXTEND_EXTRASMALL,
                    self.no_batching,
                )?;
                back = Box::new(EvaluatorSingle::new(dmc, false));
            }
        } else {
            return Err(eyre!("Unknown or unsupported field {:?}", field));
        }
        self.eval.push(back);
        Ok(())
    }

    pub fn finish(&mut self) -> Result<()> {
        info!("Finish EvaluatorCirc...");
        for i in 0..self.eval.len() {
            self.eval[i].finalize()?;
        }
        info!("...done");
        Ok(())
    }

    pub fn evaluate_gates(&mut self, gates: &[GateM], fun_store: &FunStore) -> Result<()> {
        for gate in gates.iter() {
            self.eval_gate(gate, fun_store)?;
        }

        for i in 0..self.eval.len() {
            self.eval[i].finalize()?;
        }
        Ok(())
    }

    fn evaluate_gates_passed(&mut self, gates: &[GateM], fun_store: &FunStore) -> Result<()> {
        for gate in gates.iter() {
            self.eval_gate(gate, fun_store)?;
        }
        Ok(())
    }

    // This is an almost copy of `eval_gate`for Cybernetica
    pub fn evaluate_gates_with_inputs(
        &mut self,
        gates: &[GateM],
        fun_store: &FunStore,
        inputs: &mut CircInputs,
    ) -> Result<()> {
        for gate in gates.iter() {
            self.eval_gate_with_inputs(gate, fun_store, inputs)?;
        }
        Ok(())
    }

    pub fn evaluate_relation(&mut self, path: &PathBuf) -> Result<()> {
        let mut buf_rel = BufRelation::new(path, &self.type_store)?;

        loop {
            let r = buf_rel.next();
            match r {
                None => {
                    break;
                }
                Some(()) => {
                    self.evaluate_gates_passed(&buf_rel.gates, &buf_rel.fun_store)?;
                }
            }
        }
        for i in 0..self.eval.len() {
            self.eval[i].finalize()?;
        }
        Ok(())
    }

    pub fn evaluate_relation_text<T: Read + Seek>(&mut self, rel: T) -> Result<()> {
        let rel = RelationReader::new(rel)?;

        let mut buf_rel = TextRelation::new_with_type_store(&self.type_store);

        rel.read(&mut buf_rel)?;
        self.evaluate_gates_passed(&buf_rel.gates, &buf_rel.fun_store)?;

        for i in 0..self.eval.len() {
            self.eval[i].finalize()?;
        }
        Ok(())
    }

    #[inline]
    fn evaluate_call_gate(
        &mut self,
        name: &String,
        out_ranges: &[(WireId, WireId)],
        in_ranges: &[(WireId, WireId)],
        fun_store: &FunStore,
    ) -> Result<()> {
        // 1) get the function information and body
        // 2) push new function frame, with references to output and inputs
        // 3) call eval_gates on body of function
        // 4) pop frame

        // 1)
        let func = fun_store.get(name)?;

        let gates_body = match &func.body() {
            GatesOrPluginBody::Gates(body) => body,
            GatesOrPluginBody::Plugin(_) => func
                .compiled_info
                .plugin_gates
                .as_ref()
                .ok_or(eyre!("No gates associated with plugin"))?,
        };

        // 2)
        // We use the analysis on function body to find the types used in the body and only push a frame to those field backends.
        // TODO: currently push the size of args or vec without differentiating based on type.
        for ty in func.compiled_info.type_ids.iter() {
            self.eval[*ty as usize]
                .push_frame(&func.compiled_info.args_count, &func.compiled_info.body_max);
        }

        let mut prev = 0;
        let output_counts = func.output_counts();
        ensure!(
            out_ranges.len() == output_counts.len(),
            "Output range does not match output counts: {} != {}",
            out_ranges.len(),
            output_counts.len()
        );
        #[allow(clippy::needless_range_loop)]
        for i in 0..output_counts.len() {
            let (field_idx, count) = output_counts[i];
            let (src_first, src_last) = out_ranges[i];
            self.eval[field_idx as usize].allocate_slice(src_first, src_last, prev, count, true);
            prev += count;
        }

        let input_counts = func.input_counts();
        ensure!(
            in_ranges.len() == input_counts.len(),
            "Input range does not match input counts: {} != {}",
            in_ranges.len(),
            input_counts.len()
        );
        #[allow(clippy::needless_range_loop)]
        for i in 0..input_counts.len() {
            let (field_idx, count) = input_counts[i];
            let (src_first, src_last) = in_ranges[i];
            self.eval[field_idx as usize].allocate_slice(src_first, src_last, prev, count, false);
            prev += count;
        }

        // 3)
        self.evaluate_gates_passed(gates_body.gates(), fun_store)?;

        // 4)
        // TODO: dont do the push blindly on all backends
        for ty in func.compiled_info.type_ids.iter() {
            self.eval[*ty as usize].pop_frame();
        }
        Ok(())
    }

    fn eval_gate(&mut self, gate: &GateM, fun_store: &FunStore) -> Result<()> {
        debug!("GATE: {:?}", gate);
        match gate {
            GateM::Conv(conv_members) => {
                debug!("CONV IN");
                let (ty1, _out, ty2, _inp) = conv_members.as_ref();
                // First we get the bits from the input and then we convert to the output.
                let bits = self.eval[*ty2 as usize].conv_gate_get(gate)?;
                // then we convert the bits to the out field.
                self.eval[*ty1 as usize].conv_gate_set(gate, &bits)?;
                debug!("CONV OUT");
            }
            GateM::Instance(ty, _out) => {
                let i = *ty as usize;
                self.eval[i].evaluate_gate(gate, self.inputs.pop_instance(i), None)?;
            }
            GateM::Witness(ty, _out) => {
                let i = *ty as usize;
                self.eval[i].evaluate_gate(gate, None, self.inputs.pop_witness(i))?;
            }
            GateM::Call(arg) => {
                let (name, out_ranges, in_ranges) = arg.as_ref();
                self.evaluate_call_gate(name, out_ranges, in_ranges, fun_store)?;
            }
            GateM::Comment(str) => {
                debug!("Comment: {:?}", str);
            }
            _ => {
                let ty = gate.type_id();
                self.eval[ty as usize].evaluate_gate(gate, None, None)?;
            }
        }
        Ok(())
    }

    // This function is a copy of `eval_gate` (added for Cybernetica/ZKSC) where the inputs
    // are passed because they could be dynamically updated.
    fn eval_gate_with_inputs(
        &mut self,
        gate: &GateM,
        fun_store: &FunStore,
        inputs: &mut CircInputs,
    ) -> Result<()> {
        debug!("GATE: {:?}", gate);
        match gate {
            GateM::Conv(conv_members) => {
                debug!("CONV IN");
                let (ty1, _out, ty2, _inp) = conv_members.as_ref();
                // First we get the bits from the input and then we convert to the output.
                let bits = self.eval[*ty2 as usize].conv_gate_get(gate)?;
                // then we convert the bits to the out field.
                self.eval[*ty1 as usize].conv_gate_set(gate, &bits)?;
                debug!("CONV OUT");
            }
            GateM::Instance(ty, _out) => {
                let i = *ty as usize;
                self.eval[i].evaluate_gate(gate, inputs.pop_instance(i), None)?;
            }
            GateM::Witness(ty, _out) => {
                let i = *ty as usize;
                self.eval[i].evaluate_gate(gate, None, inputs.pop_witness(i))?;
            }
            GateM::Call(arg) => {
                let (name, out_ranges, in_ranges) = arg.as_ref();
                self.evaluate_call_gate(name, out_ranges, in_ranges, fun_store)?;
            }
            GateM::Comment(str) => {
                debug!("Comment: {:?}", str);
            }
            _ => {
                let ty = gate.type_id();
                self.eval[ty as usize].evaluate_gate(gate, None, None)?;
            }
        }
        Ok(())
    }
}

#[cfg(test)]
pub(crate) mod tests {
    use super::{RcRefCell, TypeStore};
    use crate::backend_multifield::{EvaluatorCirc, Party};
    use crate::circuit_ir::{CircInputs, FunStore, FuncDecl, GateM, WireId, WireRange};
    use crate::{
        backend_trait::BackendT,
        homcom::{FComProver, FComVerifier},
    };
    use mac_n_cheese_sieve_parser::Number;
    use ocelot::svole::{LPN_EXTEND_SMALL, LPN_SETUP_SMALL};
    use pretty_env_logger;
    use rand::SeedableRng;
    use scuttlebutt::field::{F384p, F384q, PrimeFiniteField};
    #[allow(unused_imports)]
    use scuttlebutt::field::{F40b, F2};
    use scuttlebutt::field::{Secp256k1, Secp256k1order};
    use scuttlebutt::ring::FiniteRing;
    use scuttlebutt::{field::F61p, AesRng, Channel};
    use std::env;
    use std::{collections::VecDeque, thread::JoinHandle};
    use std::{
        io::{BufReader, BufWriter},
        os::unix::net::UnixStream,
    };

    use super::{DietMacAndCheeseConvProver, DietMacAndCheeseConvVerifier};

    pub(crate) const F2_VEC: [u8; 1] = [2];
    pub(crate) const F61P_VEC: [u8; 8] = [255, 255, 255, 255, 255, 255, 255, 31];
    #[allow(dead_code)]
    const F384P_VEC: [u8; 48] = [
        255, 255, 255, 255, 0, 0, 0, 0, 0, 0, 0, 0, 255, 255, 255, 255, 254, 255, 255, 255, 255,
        255, 255, 255, 255, 255, 255, 255, 255, 255, 255, 255, 255, 255, 255, 255, 255, 255, 255,
        255, 255, 255, 255, 255, 255, 255, 255, 255,
    ];
    #[allow(dead_code)]
    const F384Q_VEC: [u8; 48] = [
        115, 41, 197, 204, 106, 25, 236, 236, 122, 167, 176, 72, 178, 13, 26, 88, 223, 45, 55, 244,
        129, 77, 99, 199, 255, 255, 255, 255, 255, 255, 255, 255, 255, 255, 255, 255, 255, 255,
        255, 255, 255, 255, 255, 255, 255, 255, 255, 255,
    ];

    #[allow(dead_code)]
    const SECP256K1_VEC: [u8; 32] = [
        47, 252, 255, 255, 254, 255, 255, 255, 255, 255, 255, 255, 255, 255, 255, 255, 255, 255,
        255, 255, 255, 255, 255, 255, 255, 255, 255, 255, 255, 255, 255, 255,
    ];

    #[allow(dead_code)]
    const SECP256K1ORDER_VEC: [u8; 32] = [
        65, 65, 54, 208, 140, 94, 210, 191, 59, 160, 72, 175, 230, 220, 174, 186, 254, 255, 255,
        255, 255, 255, 255, 255, 255, 255, 255, 255, 255, 255, 255, 255,
    ];

    pub(crate) const FF0: u8 = 0;
    const FF1: u8 = 1;
    #[allow(dead_code)]
    const FF2: u8 = 2;
    #[allow(dead_code)]
    const FF3: u8 = 3;

    pub(crate) fn zero<FE: PrimeFiniteField>() -> Number {
        FE::ZERO.into_int()
    }
    pub(crate) fn one<FE: PrimeFiniteField>() -> Number {
        FE::ONE.into_int()
    }
    pub(crate) fn two<FE: PrimeFiniteField>() -> Number {
        (FE::ONE + FE::ONE).into_int()
    }
    pub(crate) fn minus_one<FE: PrimeFiniteField>() -> Number {
        (-FE::ONE).into_int()
    }
    pub(crate) fn minus_two<FE: PrimeFiniteField>() -> Number {
        (-(FE::ONE + FE::ONE)).into_int()
    }
    pub(crate) fn three<FE: PrimeFiniteField>() -> Number {
        (FE::ONE + FE::ONE + FE::ONE).into_int()
    }
    pub(crate) fn minus_three<FE: PrimeFiniteField>() -> Number {
        (-(FE::ONE + FE::ONE + FE::ONE)).into_int()
    }
    pub(crate) fn minus_four<FE: PrimeFiniteField>() -> Number {
        (-(FE::ONE + FE::ONE + FE::ONE + FE::ONE)).into_int()
    }
    pub(crate) fn minus_five<FE: PrimeFiniteField>() -> Number {
        (-(FE::ONE + FE::ONE + FE::ONE + FE::ONE + FE::ONE)).into_int()
    }
    pub(crate) fn minus_nine<FE: PrimeFiniteField>() -> Number {
        (-(FE::ONE + FE::ONE + FE::ONE + FE::ONE + FE::ONE + FE::ONE + FE::ONE + FE::ONE + FE::ONE))
            .into_int()
    }

    fn wr(w: WireId) -> WireRange {
        (w, w)
    }

    #[allow(dead_code)]
    fn setup_logger() {
        // if log-level `RUST_LOG` not already set, then set to info
        match env::var("RUST_LOG") {
            Ok(val) => println!("loglvl: {}", val),
            Err(_) => env::set_var("RUST_LOG", "info"),
        };

        pretty_env_logger::init_timed();
    }

    pub(crate) fn test_circuit(
        fields: Vec<Vec<u8>>,
        func_store: FunStore,
        gates: Vec<GateM>,
        ins: Vec<Vec<Number>>,
        wit: Vec<Vec<Number>>,
    ) -> eyre::Result<()> {
        let func_store_prover = func_store.clone();
        let gates_prover = gates.clone();
        let ins_prover = ins.clone();
        let wit_prover = wit;
        let type_store = TypeStore::try_from(fields.clone())?;
        let type_store_prover = type_store.clone();
        let (sender, receiver) = UnixStream::pair()?;
        let handle: JoinHandle<eyre::Result<()>> = std::thread::spawn(move || {
            let rng = AesRng::from_seed(Default::default());
            let reader = BufReader::new(sender.try_clone().unwrap());
            let writer = BufWriter::new(sender);
            let mut channel = Channel::new(reader, writer);

            let mut inputs = CircInputs::default();

            for (id, inst) in ins_prover.iter().enumerate() {
                inputs.ingest_instances(id, VecDeque::from(inst.clone()));
            }

            for (id, w) in wit_prover.iter().enumerate() {
                inputs.ingest_witnesses(id, VecDeque::from(w.clone()));
            }

            let mut eval = EvaluatorCirc::new(
                Party::Prover,
                &mut channel,
                rng,
                inputs,
                type_store_prover,
                true,
                false,
            )?;
            eval.load_backends(&mut channel, true)?;
            eval.evaluate_gates(&gates_prover, &func_store_prover)?;
            eyre::Result::Ok(())
        });

        let rng = AesRng::from_seed(Default::default());
        let reader = BufReader::new(receiver.try_clone().unwrap());
        let writer = BufWriter::new(receiver);
        let mut channel = Channel::new(reader, writer);

        let mut inputs = CircInputs::default();

        for (id, inst) in ins.iter().enumerate() {
            inputs.ingest_instances(id, VecDeque::from(inst.clone()));
        }

        let mut eval = EvaluatorCirc::new(
            Party::Verifier,
            &mut channel,
            rng,
            inputs,
            type_store,
            true,
            false,
        )
        .unwrap();
        eval.load_backends(&mut channel, true)?;
        eval.evaluate_gates(&gates, &func_store)?;

        handle.join().unwrap()
    }

    fn test_conv_00() {
        // Test simple conversion from F61p to F2
        let fields = vec![F61P_VEC.to_vec(), F2_VEC.to_vec()];
        let func_store = FunStore::default();

        let gates = vec![
            GateM::Witness(FF0, 0),
            GateM::Witness(FF0, 1),
            GateM::Mul(FF0, 2, 0, 1),
            GateM::Conv(Box::new((FF1, wr(3), FF0, wr(2)))),
            GateM::AssertZero(FF1, 3),
        ];

        let instances = vec![vec![], vec![]];
        let witnesses = vec![vec![zero::<F61p>(), one::<F61p>()]];

        test_circuit(fields, func_store, gates, instances, witnesses).unwrap();
    }

    fn test_conv_01() {
        // Test simple conversion from F2 to F61p
        let fields = vec![F61P_VEC.to_vec(), F2_VEC.to_vec()];
        let func_store = FunStore::default();

        let gates = vec![
            GateM::Witness(FF1, 0),
            GateM::Witness(FF1, 1),
            GateM::Add(FF1, 2, 0, 1),
            GateM::Conv(Box::new((FF0, wr(3), FF1, wr(2)))),
            GateM::AddConstant(FF0, 4, 3, Box::from(minus_one::<F61p>())),
            GateM::AssertZero(FF0, 4),
        ];

        let instances = vec![vec![], vec![]];
        let witnesses = vec![vec![], vec![zero::<F2>(), one::<F2>()]];

        test_circuit(fields, func_store, gates, instances, witnesses).unwrap();
    }

    fn test_conv_02_twoway() {
        // Test that convert from F61p to F2 and from F2 to F61p works
        let fields = vec![F61P_VEC.to_vec(), F2_VEC.to_vec()];
        let func_store = FunStore::default();

        let gates = vec![
            GateM::Witness(FF0, 0),
            GateM::Witness(FF0, 1),
            GateM::Mul(FF0, 2, 0, 1),
            GateM::Conv(Box::new((FF1, wr(3), FF0, wr(2)))),
            GateM::AssertZero(FF1, 3),
            GateM::Witness(FF1, 4),
            GateM::Witness(FF1, 5),
            GateM::Add(FF1, 6, 5, 4),
            GateM::Conv(Box::new((FF0, wr(7), FF1, wr(6)))),
            GateM::AddConstant(FF0, 8, 7, Box::from(minus_one::<F61p>())),
            GateM::AssertZero(FF0, 8),
        ];

        let instances = vec![vec![], vec![]];
        let witnesses = vec![
            vec![zero::<F61p>(), one::<F61p>()],
            vec![zero::<F2>(), one::<F2>()],
        ];

        test_circuit(fields, func_store, gates, instances, witnesses).unwrap();
    }

    fn test_conv_binary_to_field() {
        // Test conversion from 2 bits to F61p
        let fields = vec![F61P_VEC.to_vec(), F2_VEC.to_vec()];
        let func_store = FunStore::default();

        let gates = vec![
            GateM::Witness(FF1, 0),
            GateM::Witness(FF1, 1),
            GateM::Conv(Box::new((FF0, wr(3), FF1, (0, 1)))),
            GateM::AddConstant(FF0, 4, 3, Box::from(minus_three::<F61p>())),
            GateM::AssertZero(FF0, 4),
        ];

        let instances = vec![vec![], vec![]];
        let witnesses = vec![vec![], vec![one::<F2>(), one::<F2>()]];

        test_circuit(fields, func_store, gates, instances, witnesses).unwrap();
    }

    fn test_conv_field_to_binary() {
        // Test conversion from F61p to a vec of F2
        // 3 bit decomposition is 11000 on 5 bits, 00011
        let fields = vec![F61P_VEC.to_vec(), F2_VEC.to_vec()];
        let func_store = FunStore::default();

        let gates = vec![
            GateM::Witness(FF0, 0),
            GateM::Conv(Box::new((FF1, (1, 5), FF0, wr(0)))),
            GateM::AssertZero(FF1, 1),
            GateM::AssertZero(FF1, 2),
            GateM::AssertZero(FF1, 3),
            GateM::AddConstant(FF1, 6, 4, Box::from(one::<F2>())),
            GateM::AddConstant(FF1, 7, 5, Box::from(one::<F2>())),
            GateM::AssertZero(FF1, 6),
            GateM::AssertZero(FF1, 7),
        ];

        let instances = vec![vec![], vec![]];
        let witnesses = vec![vec![three::<F61p>()], vec![]];

        test_circuit(fields, func_store, gates, instances, witnesses).unwrap();
    }

    fn test_conv_publics() {
        // Test conversion from F61p to a vec of F2 on public values
        let fields = vec![F61P_VEC.to_vec(), F2_VEC.to_vec()];
        let func_store = FunStore::default();

        let gates = vec![
            GateM::Instance(FF1, 0),
            GateM::Instance(FF1, 1),
            GateM::Instance(FF1, 2),
            GateM::Instance(FF1, 3),
            GateM::Conv(Box::new((FF0, wr(4), FF1, (0, 3)))),
            GateM::AddConstant(FF0, 5, 4, Box::from(minus_five::<F61p>())),
            GateM::AssertZero(FF0, 5),
        ];

        let instances = vec![
            vec![],
            vec![
                F2::ZERO.into_int(),
                F2::ONE.into_int(),
                F2::ZERO.into_int(),
                F2::ONE.into_int(),
            ],
        ];
        let witnesses = vec![vec![], vec![]];

        test_circuit(fields, func_store, gates, instances, witnesses).unwrap();
    }

    fn test_conv_shift() {
        // Test conversion and shift
        // 2 = 010000..., shifted as 10+010000...]= 10010000...] = 9, with truncation
        let fields = vec![F61P_VEC.to_vec(), F2_VEC.to_vec()];
        let func_store = FunStore::default();

        let mut gates = vec![
            GateM::New(FF0, 0, 0),
            GateM::Witness(FF0, 0),
            GateM::New(FF1, 1, 61),
            GateM::Conv(Box::new((FF1, (1, 61), FF0, wr(0)))),
            GateM::New(FF1, 62, 122),
        ];
        for i in 0..59 {
            gates.push(GateM::Copy(FF1, 62 + i, 1 + 2 + i));
        }
        gates.push(GateM::Constant(FF1, 121, Box::new(zero::<F2>())));
        gates.push(GateM::Constant(FF1, 122, Box::new(one::<F2>())));
        gates.push(GateM::New(FF0, 123, 124));
        gates.push(GateM::Conv(Box::new((FF0, wr(123), FF1, (100, 122))))); // Beware!! truncate here, but that's only the zero upper bits
        gates.push(GateM::AddConstant(
            FF0,
            124,
            123,
            Box::from(minus_nine::<F61p>()),
        ));
        gates.push(GateM::AssertZero(FF0, 124));

        let instances = vec![vec![], vec![]];
        let witnesses = vec![vec![two::<F61p>()], vec![]];

        test_circuit(fields, func_store, gates, instances, witnesses).unwrap();
    }

    fn test_conv_ff_1() {
        let fields = vec![
            F61P_VEC.to_vec(),
            F384P_VEC.to_vec(),
            F384Q_VEC.to_vec(),
            F2_VEC.to_vec(),
        ];
        let func_store = FunStore::default();

        let gates = vec![
            GateM::Witness(FF0, 0),
            GateM::Witness(FF0, 1),
            GateM::Mul(FF0, 2, 0, 1),
            GateM::Conv(Box::new((FF1, wr(3), FF0, wr(2)))),
            GateM::AssertZero(FF1, 3),
        ];

        let instances = vec![vec![], vec![], vec![], vec![]];
        let witnesses = vec![vec![zero::<F61p>(), one::<F61p>()], vec![], vec![], vec![]];

        test_circuit(fields, func_store, gates, instances, witnesses).unwrap();
    }

    fn test_conv_ff_2() {
        let fields = vec![
            F61P_VEC.to_vec(),
            F384P_VEC.to_vec(),
            F384Q_VEC.to_vec(),
            F2_VEC.to_vec(),
        ];
        let func_store = FunStore::default();

        let gates = vec![
            //GateM::New(FF3, 4, 4),
            //GateM::New(FF2, 5, 7),
            GateM::Witness(FF3, 4),
            GateM::Conv(Box::new((FF2, wr(5), FF3, wr(4)))),
            GateM::Constant(FF2, 6, Box::from(minus_one::<F384q>())),
            GateM::Add(FF2, 7, 5, 6),
            GateM::AssertZero(FF2, 7),
        ];

        let instances = vec![vec![], vec![], vec![], vec![]];
        let witnesses = vec![vec![], vec![], vec![], vec![one::<F2>()]];

        test_circuit(fields, func_store, gates, instances, witnesses).unwrap();
    }

    fn test_conv_ff_3() {
        // tests that conversions from big fields to bools
        let fields = vec![
            F61P_VEC.to_vec(),
            F384P_VEC.to_vec(),
            F384Q_VEC.to_vec(),
            F2_VEC.to_vec(),
        ];
        let func_store = FunStore::default();

        let gates = vec![
            GateM::Witness(FF2, 4),
            GateM::Conv(Box::new((FF3, wr(5), FF2, wr(4)))),
            GateM::Witness(FF1, 1),
            GateM::Conv(Box::new((FF3, wr(2), FF1, wr(1)))),
            GateM::Constant(FF3, 6, Box::from(minus_one::<F2>())),
            GateM::Add(FF3, 7, 5, 6),
            GateM::AssertZero(FF3, 7),
            GateM::AssertZero(FF3, 2),
        ];

        let instances = vec![vec![], vec![], vec![], vec![]];
        let witnesses = vec![
            vec![],
            vec![F384p::ZERO.into_int()],
            vec![F384q::ONE.into_int()],
            vec![],
        ];

        test_circuit(fields, func_store, gates, instances, witnesses).unwrap();
    }

    fn test_conv_ff_4() {
        // test conversion from large field to smaller field
        let fields = vec![F61P_VEC.to_vec(), F384P_VEC.to_vec()];
        let func_store = FunStore::default();

        let gates = vec![
            GateM::Witness(FF1, 0),
            GateM::Witness(FF1, 1),
            GateM::Mul(FF1, 2, 0, 1),
            GateM::Conv(Box::new((FF0, wr(3), FF1, wr(2)))),
            GateM::AssertZero(FF0, 3),
            GateM::Add(FF1, 3, 1, 1),
            GateM::Add(FF1, 4, 3, 1),
            GateM::Conv(Box::new((FF0, wr(5), FF1, wr(4)))),
            GateM::AddConstant(FF0, 6, 5, Box::from(minus_three::<F61p>())),
            GateM::AssertZero(FF0, 6),
        ];

        let instances = vec![vec![], vec![]];
        let witnesses = vec![vec![], vec![zero::<F61p>(), one::<F61p>()]];

        test_circuit(fields, func_store, gates, instances, witnesses).unwrap();
    }

    fn test_conv_ff_5() {
        // tests that conversions from big fields secp
        let fields = vec![SECP256K1_VEC.to_vec(), SECP256K1ORDER_VEC.to_vec()];
        let func_store = FunStore::default();

        let gates = vec![
            GateM::Witness(FF0, 0),
            GateM::Conv(Box::new((FF1, wr(1), FF0, wr(0)))),
            GateM::Witness(FF1, 2),
            GateM::Conv(Box::new((FF0, wr(3), FF1, wr(2)))),
            GateM::Constant(FF1, 4, Box::from(zero::<Secp256k1order>())),
            GateM::Add(FF1, 5, 1, 4),
            GateM::AssertZero(FF1, 5),
            GateM::Constant(FF0, 6, Box::from(minus_one::<Secp256k1>())),
            GateM::Add(FF0, 7, 3, 6),
            GateM::AssertZero(FF0, 7),
        ];

        let instances = vec![vec![], vec![]];
        let witnesses = vec![
            vec![Secp256k1::ZERO.into_int()],
            vec![Secp256k1order::ONE.into_int()],
            vec![],
        ];

        test_circuit(fields, func_store, gates, instances, witnesses).unwrap();
    }

    fn test4_simple_fun() {
        // tests the simplest function

        let fields = vec![F61P_VEC.to_vec()];
        let mut func_store = FunStore::default();

        let gates_func = vec![GateM::Add(FF0, 0, 2, 4), GateM::Add(FF0, 1, 3, 5)];

        let mut func = FuncDecl::new_function(
            "myadd".into(),
            0,
            gates_func,
            vec![(FF0, 1), (FF0, 1)],
            vec![(FF0, 2), (FF0, 2)],
        );

        // The following instruction disable the vector optimization
        func.compiled_info.body_max = None;

        func_store.insert("myadd".into(), func);

        let gates = vec![
            GateM::New(FF0, 0, 7), // TODO: Test when not all the New is done
            GateM::Witness(FF0, 0),
            GateM::Witness(FF0, 1),
            GateM::Witness(FF0, 2),
            GateM::Witness(FF0, 3),
            GateM::Call(Box::new((
                "myadd".into(),
                vec![(4, 4), (5, 5)],
                vec![(0, 1), (2, 3)],
            ))),
            GateM::Add(FF0, 6, 4, 5),
            GateM::AddConstant(
                FF0,
                7,
                6,
                Box::from((-(F61p::ONE + F61p::ONE + F61p::ONE + F61p::ONE)).into_int()),
            ),
            GateM::AssertZero(FF0, 7),
        ];

        let one = one::<F61p>();
        let instances = vec![vec![], vec![], vec![], vec![]];
        let witnesses = vec![
            vec![one.clone(), one.clone(), one.clone(), one],
            vec![],
            vec![],
            vec![],
        ];

        test_circuit(fields, func_store, gates, instances, witnesses).unwrap();
    }

    fn test5_simple_fun_with_vec() {
        // tests the simplest function with vec

        let fields = vec![F61P_VEC.to_vec()];
        let mut func_store = FunStore::default();

        let gates_fun = vec![
            GateM::Add(FF0, 6, 2, 4),
            GateM::AddConstant(FF0, 0, 6, Box::from(zero::<F61p>())),
            GateM::Add(FF0, 1, 3, 5),
        ];

        let func = FuncDecl::new_function(
            "myadd".into(),
            0,
            gates_fun,
            vec![(FF0, 1), (FF0, 1)],
            vec![(FF0, 2), (FF0, 2)],
        );
        func_store.insert("myadd".into(), func);

        let gates = vec![
            GateM::New(FF0, 0, 7), // TODO: Test when not all the New is done
            GateM::Witness(FF0, 0),
            GateM::Witness(FF0, 1),
            GateM::Witness(FF0, 2),
            GateM::Witness(FF0, 3),
            GateM::Call(Box::new((
                "myadd".into(),
                vec![(4, 4), (5, 5)],
                vec![(0, 1), (2, 3)],
            ))),
            GateM::Add(FF0, 6, 4, 5),
            GateM::AddConstant(
                FF0,
                7,
                6,
                Box::from((-(F61p::ONE + F61p::ONE + F61p::ONE + F61p::ONE)).into_int()),
            ),
            GateM::AssertZero(FF0, 7),
        ];

        let one = one::<F61p>();
        let instances = vec![vec![], vec![], vec![], vec![]];
        let witnesses = vec![
            vec![one.clone(), one.clone(), one.clone(), one],
            vec![],
            vec![],
            vec![],
        ];

        test_circuit(fields, func_store, gates, instances, witnesses).unwrap();
    }

    fn test6_fun_slice_and_unallocated() {
        // tests a simple function passing instances in allocated slice and unallocated wire

        let fields = vec![F61P_VEC.to_vec()];
        let mut func_store = FunStore::default();

        let gates_func = vec![
            GateM::Copy(FF0, 0, 3),
            GateM::Add(FF0, 1, 4, 6),
            GateM::Copy(FF0, 2, 5),
        ];

        let mut func = FuncDecl::new_function(
            "myfun".into(),
            0,
            gates_func,
            vec![(FF0, 2), (FF0, 1)],
            vec![(FF0, 3), (FF0, 1)],
        );

        // The following instruction disable the vector optimization
        func.compiled_info.body_max = None;
        func_store.insert("myfun".into(), func);

        let two = (F61p::ONE + F61p::ONE).into_int();
        let minus_four = (-(F61p::ONE + F61p::ONE + F61p::ONE + F61p::ONE)).into_int();
        let gates = vec![
            // New(0,2)
            // New(3,3)
            // Witness(0)  2
            // Witness(1)  2
            // Instance(2) 2
            // Witness(3)  2
            // 4..5, 6 <- Call(f, 0..2, 3)
            // AddConstant(7, 4, -2)
            // AddConstant(8, 5, -4)
            // AddConstant(9, 6, -2)
            // AssertZero(7)
            // AssertZero(8)
            // AssertZero(9)
            GateM::New(FF0, 0, 2),
            GateM::New(FF0, 3, 3),
            GateM::Witness(FF0, 0),
            GateM::Witness(FF0, 1),
            GateM::Instance(FF0, 2),
            GateM::Witness(FF0, 3),
            GateM::Call(Box::new((
                "myfun".into(),
                vec![(4, 5), (6, 6)],
                vec![(0, 2), (3, 3)],
            ))),
            GateM::AddConstant(FF0, 7, 4, Box::from(minus_two::<F61p>())),
            GateM::AddConstant(FF0, 8, 5, Box::from(minus_four)),
            GateM::AddConstant(FF0, 9, 6, Box::from(minus_two::<F61p>())),
            GateM::AssertZero(FF0, 7),
            GateM::AssertZero(FF0, 8),
            GateM::AssertZero(FF0, 9),
        ];

        let instances = vec![vec![two.clone()]];
        let witnesses = vec![vec![two.clone(), two.clone(), two]];

        test_circuit(fields, func_store, gates, instances, witnesses).unwrap();
    }

    fn test_less_eq_than_1() {
        let (sender, receiver) = UnixStream::pair().unwrap();
        let handle = std::thread::spawn(move || {
            let mut rng = AesRng::from_seed(Default::default());
            let reader = BufReader::new(sender.try_clone().unwrap());
            let writer = BufWriter::new(sender);
            let mut channel = Channel::new(reader, writer);

            let fcom = FComProver::<F2, F40b>::init(
                &mut channel,
                &mut rng,
                LPN_SETUP_SMALL,
                LPN_EXTEND_SMALL,
            )
            .unwrap();
            let rfcom = RcRefCell::new(fcom);

            let mut party = DietMacAndCheeseConvProver::<F61p, _>::init(
                &mut channel,
                rng,
                &rfcom,
                LPN_SETUP_SMALL,
                LPN_EXTEND_SMALL,
                false,
            )
            .unwrap();
            let zero = party.dmc_f2.input_private(Some(F2::ZERO)).unwrap();
            let one = party.dmc_f2.input_private(Some(F2::ONE)).unwrap();

            party
                .less_eq_than_with_public2(vec![zero].as_slice(), vec![F2::ZERO].as_slice())
                .unwrap();
            party.dmc_f2.finalize().unwrap();
            party
                .less_eq_than_with_public2(vec![zero].as_slice(), vec![F2::ONE].as_slice())
                .unwrap();
            party.dmc_f2.finalize().unwrap();
            party
                .less_eq_than_with_public2(vec![one].as_slice(), vec![F2::ONE].as_slice())
                .unwrap();
            party.dmc_f2.finalize().unwrap();
            party
                .less_eq_than_with_public2(vec![one].as_slice(), vec![F2::ZERO].as_slice())
                .unwrap();
            let _ = party.dmc_f2.finalize().unwrap_err();
            party.dmc_f2.reset();

            party
                .less_eq_than_with_public2(vec![zero].as_slice(), vec![F2::ZERO].as_slice())
                .unwrap();
            party.dmc_f2.finalize().unwrap();

            party
                .less_eq_than_with_public2(
                    vec![one, one, zero].as_slice(),
                    vec![F2::ONE, F2::ONE, F2::ZERO].as_slice(),
                )
                .unwrap();
            party.dmc_f2.finalize().unwrap();

            party
                .less_eq_than_with_public2(
                    vec![one, one, one].as_slice(),
                    vec![F2::ONE, F2::ONE, F2::ZERO].as_slice(),
                )
                .unwrap();
            let _ = party.dmc_f2.finalize().unwrap_err();
            party.dmc_f2.reset();

            party
                .less_eq_than_with_public2(
                    vec![one, zero, zero].as_slice(),
                    vec![F2::ONE, F2::ZERO, F2::ONE].as_slice(),
                )
                .unwrap();
            party.dmc_f2.finalize().unwrap();

            party
                .less_eq_than_with_public2(
                    vec![one, one, one].as_slice(),
                    vec![F2::ONE, F2::ONE, F2::ONE].as_slice(),
                )
                .unwrap();
            party.dmc_f2.finalize().unwrap();

            party
                .less_eq_than_with_public2(
                    vec![one, zero, one, one].as_slice(),
                    vec![F2::ONE, F2::ZERO, F2::ZERO, F2::ONE].as_slice(),
                )
                .unwrap();
            let _ = party.dmc_f2.finalize().unwrap_err();
            party.dmc_f2.reset();

            // that's testing the little-endianness of the function
            party
                .less_eq_than_with_public2(
                    vec![one, one].as_slice(),
                    vec![F2::ZERO, F2::ONE].as_slice(),
                )
                .unwrap();
            let _ = party.dmc_f2.finalize().unwrap_err();
            party.dmc_f2.reset();
        });

        let mut rng = AesRng::from_seed(Default::default());
        let reader = BufReader::new(receiver.try_clone().unwrap());
        let writer = BufWriter::new(receiver);
        let mut channel = Channel::new(reader, writer);

        let fcom = FComVerifier::<F2, F40b>::init(
            &mut channel,
            &mut rng,
            LPN_SETUP_SMALL,
            LPN_EXTEND_SMALL,
        )
        .unwrap();
        let rfcom = RcRefCell::new(fcom);

        let mut party = DietMacAndCheeseConvVerifier::<F61p, _>::init(
            &mut channel,
            rng,
            &rfcom,
            LPN_SETUP_SMALL,
            LPN_EXTEND_SMALL,
            false,
        )
        .unwrap();
        let zero = party.dmc_f2.input_private(None).unwrap();
        let one = party.dmc_f2.input_private(None).unwrap();

        party
            .less_eq_than_with_public2(vec![zero].as_slice(), vec![F2::ZERO].as_slice())
            .unwrap();
        party.dmc_f2.finalize().unwrap();
        party
            .less_eq_than_with_public2(vec![zero].as_slice(), vec![F2::ONE].as_slice())
            .unwrap();
        party.dmc_f2.finalize().unwrap();
        party
            .less_eq_than_with_public2(vec![one].as_slice(), vec![F2::ONE].as_slice())
            .unwrap();
        party.dmc_f2.finalize().unwrap();
        party
            .less_eq_than_with_public2(vec![one].as_slice(), vec![F2::ZERO].as_slice())
            .unwrap();
        let _ = party.dmc_f2.finalize().unwrap_err();
        party.dmc_f2.reset();

        party
            .less_eq_than_with_public2(vec![zero].as_slice(), vec![F2::ZERO].as_slice())
            .unwrap();
        party.dmc_f2.finalize().unwrap();

        party
            .less_eq_than_with_public2(
                vec![one, one, zero].as_slice(),
                vec![F2::ONE, F2::ONE, F2::ZERO].as_slice(),
            )
            .unwrap();
        party.dmc_f2.finalize().unwrap();

        party
            .less_eq_than_with_public2(
                vec![one, one, one].as_slice(),
                vec![F2::ONE, F2::ONE, F2::ZERO].as_slice(),
            )
            .unwrap();
        let _ = party.dmc_f2.finalize().unwrap_err();
        party.dmc_f2.reset();

        party
            .less_eq_than_with_public2(
                vec![one, zero, zero].as_slice(),
                vec![F2::ONE, F2::ZERO, F2::ONE].as_slice(),
            )
            .unwrap();
        party.dmc_f2.finalize().unwrap();

        party
            .less_eq_than_with_public2(
                vec![one, one, one].as_slice(),
                vec![F2::ONE, F2::ONE, F2::ONE].as_slice(),
            )
            .unwrap();
        party.dmc_f2.finalize().unwrap();

        party
            .less_eq_than_with_public2(
                vec![one, zero, one, one].as_slice(),
                vec![F2::ONE, F2::ZERO, F2::ZERO, F2::ONE].as_slice(),
            )
            .unwrap();
        let _ = party.dmc_f2.finalize().unwrap_err();
        party.dmc_f2.reset();

        // that's testing the little-endianness of the function
        party
            .less_eq_than_with_public2(
                vec![one, one].as_slice(),
                vec![F2::ZERO, F2::ONE].as_slice(),
            )
            .unwrap();
        let _ = party.dmc_f2.finalize().unwrap_err();
        party.dmc_f2.reset();

        handle.join().unwrap();
    }

    #[test]
    fn test_multifield_conv() {
        test_conv_00();
        test_conv_01();
        test_conv_02_twoway();
        test_conv_binary_to_field();
        test_conv_field_to_binary();
        test_conv_publics();
        test_conv_shift();
    }

    #[test]
    fn test_multifield_ff() {
        test_conv_ff_1();
        test_conv_ff_2();
        test_conv_ff_3();
        test_conv_ff_4();
    }

    #[test]
    fn test_multifield_ff_secp256() {
        test_conv_ff_5();
    }

    #[test]
    fn test_func() {
        test4_simple_fun();
        test5_simple_fun_with_vec();
        test6_fun_slice_and_unallocated()
    }

    #[test]
    fn test_less_eq_than_circuit() {
        test_less_eq_than_1();
    }
}<|MERGE_RESOLUTION|>--- conflicted
+++ resolved
@@ -21,13 +21,8 @@
 use ocelot::svole::LpnParams;
 use ocelot::svole::{LPN_EXTEND_EXTRASMALL, LPN_SETUP_EXTRASMALL};
 use ocelot::svole::{LPN_EXTEND_MEDIUM, LPN_EXTEND_SMALL, LPN_SETUP_MEDIUM, LPN_SETUP_SMALL};
-<<<<<<< HEAD
 use scuttlebutt::field::{F384p, F384q, Secp256k1, Secp256k1order};
 use scuttlebutt::field::{F40b, F61p, FiniteField, PrimeFiniteField, F2};
-=======
-use scuttlebutt::field::PrimeFiniteField;
-use scuttlebutt::field::{F40b, F2};
->>>>>>> 3544c239
 use scuttlebutt::ring::FiniteRing;
 use scuttlebutt::AbstractChannel;
 use scuttlebutt::AesRng;
@@ -139,15 +134,15 @@
     }
 }
 
-struct DietMacAndCheeseConvProver<T: PrimeFiniteField, C: AbstractChannel> {
-    dmc: DietMacAndCheeseProver<T, T, C>,
-    conv: ProverConv<T>,
-    edabits_map: EdabitsMap<EdabitsProver<T>>,
+struct DietMacAndCheeseConvProver<FE: FiniteField, C: AbstractChannel> {
+    dmc: DietMacAndCheeseProver<FE, FE, C>,
+    conv: ProverConv<FE>,
+    edabits_map: EdabitsMap<EdabitsProver<FE>>,
     dmc_f2: DietMacAndCheeseProver<F2, F40b, C>,
     no_batching: bool,
 }
 
-impl<FE: PrimeFiniteField, C: AbstractChannel> DietMacAndCheeseConvProver<FE, C> {
+impl<FE: FiniteField<PrimeField = FE>, C: AbstractChannel> DietMacAndCheeseConvProver<FE, C> {
     pub fn init(
         channel: &mut C,
         mut rng: AesRng,
@@ -181,19 +176,11 @@
 }
 
 impl<FE: PrimeFiniteField, C: AbstractChannel> BackendT for DietMacAndCheeseConvProver<FE, C> {
-<<<<<<< HEAD
-    type Wire = <DietMacAndCheeseProver<FE, C> as BackendT>::Wire;
-    type FieldElement = <DietMacAndCheeseProver<FE, C> as BackendT>::FieldElement;
+    type Wire = <DietMacAndCheeseProver<FE, FE, C> as BackendT>::Wire;
+    type FieldElement = <DietMacAndCheeseProver<FE, FE, C> as BackendT>::FieldElement;
 
     fn from_number(val: &Number) -> Result<Self::FieldElement> {
         prime_field_value_from_number(val)
-=======
-    type Wire = <DietMacAndCheeseProver<FE, FE, C> as BackendT>::Wire;
-    type FieldElement = <DietMacAndCheeseProver<FE, FE, C> as BackendT>::FieldElement;
-
-    fn from_bytes_le(val: &[u8]) -> Result<Self::FieldElement> {
-        <DietMacAndCheeseProver<FE, FE, C> as BackendT>::from_bytes_le(val)
->>>>>>> 3544c239
     }
     fn one(&self) -> Result<Self::FieldElement> {
         self.dmc.one()
@@ -245,7 +232,7 @@
     }
 }
 
-impl<FE: PrimeFiniteField, C: AbstractChannel> DietMacAndCheeseConvProver<FE, C> {
+impl<FE: FiniteField<PrimeField = FE>, C: AbstractChannel> DietMacAndCheeseConvProver<FE, C> {
     pub(crate) fn less_eq_than_with_public2(
         &mut self,
         a: &[MacProver<F2, F40b>],
@@ -415,15 +402,15 @@
     }
 }
 
-struct DietMacAndCheeseConvVerifier<T: PrimeFiniteField, C: AbstractChannel> {
-    dmc: DietMacAndCheeseVerifier<T, T, C>,
-    conv: VerifierConv<T>,
-    edabits_map: EdabitsMap<EdabitsVerifier<T>>,
+struct DietMacAndCheeseConvVerifier<FE: FiniteField, C: AbstractChannel> {
+    dmc: DietMacAndCheeseVerifier<FE, FE, C>,
+    conv: VerifierConv<FE>,
+    edabits_map: EdabitsMap<EdabitsVerifier<FE>>,
     dmc_f2: DietMacAndCheeseVerifier<F2, F40b, C>,
     no_batching: bool,
 }
 
-impl<T: PrimeFiniteField, C: AbstractChannel> DietMacAndCheeseConvVerifier<T, C> {
+impl<FE: FiniteField<PrimeField = FE>, C: AbstractChannel> DietMacAndCheeseConvVerifier<FE, C> {
     pub fn init(
         channel: &mut C,
         mut rng: AesRng,
@@ -433,7 +420,7 @@
         no_batching: bool,
     ) -> Result<Self> {
         let rng2 = rng.fork();
-        let mut dmc = DietMacAndCheeseVerifier::<T, T, C>::init(
+        let mut dmc = DietMacAndCheeseVerifier::<FE, FE, C>::init(
             channel,
             rng,
             lpn_setup,
@@ -456,21 +443,12 @@
     }
 }
 
-<<<<<<< HEAD
 impl<FE: PrimeFiniteField, C: AbstractChannel> BackendT for DietMacAndCheeseConvVerifier<FE, C> {
-    type Wire = <DietMacAndCheeseVerifier<FE, C> as BackendT>::Wire;
-    type FieldElement = <DietMacAndCheeseVerifier<FE, C> as BackendT>::FieldElement;
+    type Wire = <DietMacAndCheeseVerifier<FE, FE, C> as BackendT>::Wire;
+    type FieldElement = <DietMacAndCheeseVerifier<FE, FE, C> as BackendT>::FieldElement;
 
     fn from_number(val: &Number) -> Result<Self::FieldElement> {
         prime_field_value_from_number(val)
-=======
-impl<T: PrimeFiniteField, C: AbstractChannel> BackendT for DietMacAndCheeseConvVerifier<T, C> {
-    type Wire = <DietMacAndCheeseVerifier<T, T, C> as BackendT>::Wire;
-    type FieldElement = <DietMacAndCheeseVerifier<T, T, C> as BackendT>::FieldElement;
-
-    fn from_bytes_le(val: &[u8]) -> Result<Self::FieldElement> {
-        <DietMacAndCheeseVerifier<T, T, C> as BackendT>::from_bytes_le(val)
->>>>>>> 3544c239
     }
     fn one(&self) -> Result<Self::FieldElement> {
         self.dmc.one()
@@ -522,7 +500,7 @@
     }
 }
 
-impl<FE: PrimeFiniteField, C: AbstractChannel> DietMacAndCheeseConvVerifier<FE, C> {
+impl<FE: FiniteField<PrimeField = FE>, C: AbstractChannel> DietMacAndCheeseConvVerifier<FE, C> {
     fn less_eq_than_with_public2(&mut self, a: &[MacVerifier<F40b>], b: &[F2]) -> Result<()> {
         // act = 1;
         // r   = 0;
@@ -1039,8 +1017,6 @@
         idx: usize,
         lpn_small: bool,
     ) -> Result<()> {
-        use scuttlebutt::field::{F384p, F384q, F61p, Secp256k1, Secp256k1order};
-
         // Loading the backends in order
         assert_eq!(idx, self.eval.len());
 
@@ -1103,108 +1079,110 @@
                 )?;
                 back = Box::new(EvaluatorSingle::new(dmc, false));
             }
-        } else if field == std::any::TypeId::of::<Secp256k1>() {
-            info!("loading field Secp256k1");
-            if self.party == Party::Prover {
-                let fcom_f2 = self.fcom_f2_prover.as_ref().unwrap();
-                let dmc = DietMacAndCheeseConvProver::<Secp256k1, _>::init(
-                    channel,
-                    rng,
-                    fcom_f2,
-                    LPN_SETUP_EXTRASMALL,
-                    LPN_EXTEND_EXTRASMALL,
-                    self.no_batching,
-                )?;
-                back = Box::new(EvaluatorSingle::new(dmc, false));
+        } else {
+            if field == std::any::TypeId::of::<Secp256k1>() {
+                info!("loading field Secp256k1");
+                if self.party == Party::Prover {
+                    let fcom_f2 = self.fcom_f2_prover.as_ref().unwrap();
+                    let dmc = DietMacAndCheeseConvProver::<Secp256k1, _>::init(
+                        channel,
+                        rng,
+                        fcom_f2,
+                        LPN_SETUP_EXTRASMALL,
+                        LPN_EXTEND_EXTRASMALL,
+                        self.no_batching,
+                    )?;
+                    back = Box::new(EvaluatorSingle::new(dmc, false));
+                } else {
+                    let fcom_f2 = self.fcom_f2_verifier.as_ref().unwrap();
+                    let dmc = DietMacAndCheeseConvVerifier::<Secp256k1, _>::init(
+                        channel,
+                        rng,
+                        fcom_f2,
+                        LPN_SETUP_EXTRASMALL,
+                        LPN_EXTEND_EXTRASMALL,
+                        self.no_batching,
+                    )?;
+                    back = Box::new(EvaluatorSingle::new(dmc, false));
+                }
+            } else if field == std::any::TypeId::of::<Secp256k1order>() {
+                info!("loading field Secp256k1order");
+                if self.party == Party::Prover {
+                    let fcom_f2 = self.fcom_f2_prover.as_ref().unwrap();
+                    let dmc = DietMacAndCheeseConvProver::<Secp256k1order, _>::init(
+                        channel,
+                        rng,
+                        fcom_f2,
+                        LPN_SETUP_EXTRASMALL,
+                        LPN_EXTEND_EXTRASMALL,
+                        self.no_batching,
+                    )?;
+                    back = Box::new(EvaluatorSingle::new(dmc, false));
+                } else {
+                    let fcom_f2 = self.fcom_f2_verifier.as_ref().unwrap();
+                    let dmc = DietMacAndCheeseConvVerifier::<Secp256k1order, _>::init(
+                        channel,
+                        rng,
+                        fcom_f2,
+                        LPN_SETUP_EXTRASMALL,
+                        LPN_EXTEND_EXTRASMALL,
+                        self.no_batching,
+                    )?;
+                    back = Box::new(EvaluatorSingle::new(dmc, false));
+                }
+            } else if field == std::any::TypeId::of::<F384p>() {
+                info!("loading field F384p");
+                if self.party == Party::Prover {
+                    let fcom_f2 = self.fcom_f2_prover.as_ref().unwrap();
+                    let dmc = DietMacAndCheeseConvProver::<F384p, _>::init(
+                        channel,
+                        rng,
+                        fcom_f2,
+                        LPN_SETUP_EXTRASMALL,
+                        LPN_EXTEND_EXTRASMALL,
+                        self.no_batching,
+                    )?;
+                    back = Box::new(EvaluatorSingle::new(dmc, false));
+                } else {
+                    let fcom_f2 = self.fcom_f2_verifier.as_ref().unwrap();
+                    let dmc = DietMacAndCheeseConvVerifier::<F384p, _>::init(
+                        channel,
+                        rng,
+                        fcom_f2,
+                        LPN_SETUP_EXTRASMALL,
+                        LPN_EXTEND_EXTRASMALL,
+                        self.no_batching,
+                    )?;
+                    back = Box::new(EvaluatorSingle::new(dmc, false));
+                }
+            } else if field == std::any::TypeId::of::<F384q>() {
+                info!("loading field F384q");
+                if self.party == Party::Prover {
+                    let fcom_f2 = self.fcom_f2_prover.as_ref().unwrap();
+                    let dmc = DietMacAndCheeseConvProver::<F384q, _>::init(
+                        channel,
+                        rng,
+                        fcom_f2,
+                        LPN_SETUP_EXTRASMALL,
+                        LPN_EXTEND_EXTRASMALL,
+                        self.no_batching,
+                    )?;
+                    back = Box::new(EvaluatorSingle::new(dmc, false));
+                } else {
+                    let fcom_f2 = self.fcom_f2_verifier.as_ref().unwrap();
+                    let dmc = DietMacAndCheeseConvVerifier::<F384q, _>::init(
+                        channel,
+                        rng,
+                        fcom_f2,
+                        LPN_SETUP_EXTRASMALL,
+                        LPN_EXTEND_EXTRASMALL,
+                        self.no_batching,
+                    )?;
+                    back = Box::new(EvaluatorSingle::new(dmc, false));
+                }
             } else {
-                let fcom_f2 = self.fcom_f2_verifier.as_ref().unwrap();
-                let dmc = DietMacAndCheeseConvVerifier::<Secp256k1, _>::init(
-                    channel,
-                    rng,
-                    fcom_f2,
-                    LPN_SETUP_EXTRASMALL,
-                    LPN_EXTEND_EXTRASMALL,
-                    self.no_batching,
-                )?;
-                back = Box::new(EvaluatorSingle::new(dmc, false));
-            }
-        } else if field == std::any::TypeId::of::<Secp256k1order>() {
-            info!("loading field Secp256k1order");
-            if self.party == Party::Prover {
-                let fcom_f2 = self.fcom_f2_prover.as_ref().unwrap();
-                let dmc = DietMacAndCheeseConvProver::<Secp256k1order, _>::init(
-                    channel,
-                    rng,
-                    fcom_f2,
-                    LPN_SETUP_EXTRASMALL,
-                    LPN_EXTEND_EXTRASMALL,
-                    self.no_batching,
-                )?;
-                back = Box::new(EvaluatorSingle::new(dmc, false));
-            } else {
-                let fcom_f2 = self.fcom_f2_verifier.as_ref().unwrap();
-                let dmc = DietMacAndCheeseConvVerifier::<Secp256k1order, _>::init(
-                    channel,
-                    rng,
-                    fcom_f2,
-                    LPN_SETUP_EXTRASMALL,
-                    LPN_EXTEND_EXTRASMALL,
-                    self.no_batching,
-                )?;
-                back = Box::new(EvaluatorSingle::new(dmc, false));
-            }
-        } else if field == std::any::TypeId::of::<F384p>() {
-            info!("loading field F384p");
-            if self.party == Party::Prover {
-                let fcom_f2 = self.fcom_f2_prover.as_ref().unwrap();
-                let dmc = DietMacAndCheeseConvProver::<F384p, _>::init(
-                    channel,
-                    rng,
-                    fcom_f2,
-                    LPN_SETUP_EXTRASMALL,
-                    LPN_EXTEND_EXTRASMALL,
-                    self.no_batching,
-                )?;
-                back = Box::new(EvaluatorSingle::new(dmc, false));
-            } else {
-                let fcom_f2 = self.fcom_f2_verifier.as_ref().unwrap();
-                let dmc = DietMacAndCheeseConvVerifier::<F384p, _>::init(
-                    channel,
-                    rng,
-                    fcom_f2,
-                    LPN_SETUP_EXTRASMALL,
-                    LPN_EXTEND_EXTRASMALL,
-                    self.no_batching,
-                )?;
-                back = Box::new(EvaluatorSingle::new(dmc, false));
-            }
-        } else if field == std::any::TypeId::of::<F384q>() {
-            info!("loading field F384q");
-            if self.party == Party::Prover {
-                let fcom_f2 = self.fcom_f2_prover.as_ref().unwrap();
-                let dmc = DietMacAndCheeseConvProver::<F384q, _>::init(
-                    channel,
-                    rng,
-                    fcom_f2,
-                    LPN_SETUP_EXTRASMALL,
-                    LPN_EXTEND_EXTRASMALL,
-                    self.no_batching,
-                )?;
-                back = Box::new(EvaluatorSingle::new(dmc, false));
-            } else {
-                let fcom_f2 = self.fcom_f2_verifier.as_ref().unwrap();
-                let dmc = DietMacAndCheeseConvVerifier::<F384q, _>::init(
-                    channel,
-                    rng,
-                    fcom_f2,
-                    LPN_SETUP_EXTRASMALL,
-                    LPN_EXTEND_EXTRASMALL,
-                    self.no_batching,
-                )?;
-                back = Box::new(EvaluatorSingle::new(dmc, false));
-            }
-        } else {
-            return Err(eyre!("Unknown or unsupported field {:?}", field));
+                return Err(eyre!("Unknown or unsupported field {:?}", field));
+            }
         }
         self.eval.push(back);
         Ok(())
