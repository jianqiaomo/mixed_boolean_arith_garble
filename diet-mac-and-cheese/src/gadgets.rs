//! This module contains a collection of circuit gadgets.
//!
//! A circuit gadget implements some computation over a (possibly
//! type-constrained) [`BackendT`]. Each gadget is encapsulated in a trait to
//! allow reusing the gadget between both the prover and the verifier.
//!
//! To "enable" a gadget for a particular implementation of [`BackendT`], add
//! the appropriate `impl GadgetName for Backend`.
//!
//! Note! A significant limitation of this design is when we need to
//! "specialize" a gadget to a particular field. For example, we need a
//! specialized gadget for a permutation check on [`F2`]. This is not possible
//! with the current design, so for something like [`F2`] we need to revert to
//! the old "copy-the-code-between-the-prover-and-verifier" approach, which is
//! not ideal. A potential fix for this is to move to using a `Party` trait
//! instead of having separate `Prover` and `Verifier` implementations. However,
//! this is a much larger refactor, and will take time. So for now, if we need
//! specialization, we copy-and-paste.

use crate::backend_trait::BackendT;
use eyre::Result;
use swanky_field::FiniteRing;
<<<<<<< HEAD
=======
use swanky_party::Party;
>>>>>>> e8c440c5

mod less_than_eq;
pub(crate) use less_than_eq::less_than_eq_with_public;

mod permutation_check;
pub(crate) use permutation_check::{permutation_check, permutation_check_binary};

/// A dot product gadget computing `xs · [y, y^2, ..., y^n]`, where `xs`
/// contains MAC'd values and `ys` contains public values.
///
/// This gadget works over all fields.
<<<<<<< HEAD
pub(crate) fn dotproduct_with_public_powers<B: BackendT>(
=======
pub(crate) fn dotproduct_with_public_powers<P: Party, B: BackendT<P>>(
>>>>>>> e8c440c5
    backend: &mut B,
    xs: &mut impl Iterator<Item = B::Wire>,
    y: B::FieldElement,
    n: usize,
) -> Result<B::Wire> {
    let mut result = backend.input_public(B::FieldElement::ZERO)?;
    let mut acc = y;
    for x in xs.take(n) {
        let tmp = backend.mul_constant(&x, acc)?;
        result = backend.add(&result, &tmp)?;
        acc = acc * y;
    }
    Ok(result)
}<|MERGE_RESOLUTION|>--- conflicted
+++ resolved
@@ -20,10 +20,7 @@
 use crate::backend_trait::BackendT;
 use eyre::Result;
 use swanky_field::FiniteRing;
-<<<<<<< HEAD
-=======
 use swanky_party::Party;
->>>>>>> e8c440c5
 
 mod less_than_eq;
 pub(crate) use less_than_eq::less_than_eq_with_public;
@@ -35,11 +32,7 @@
 /// contains MAC'd values and `ys` contains public values.
 ///
 /// This gadget works over all fields.
-<<<<<<< HEAD
-pub(crate) fn dotproduct_with_public_powers<B: BackendT>(
-=======
 pub(crate) fn dotproduct_with_public_powers<P: Party, B: BackendT<P>>(
->>>>>>> e8c440c5
     backend: &mut B,
     xs: &mut impl Iterator<Item = B::Wire>,
     y: B::FieldElement,
