--- conflicted
+++ resolved
@@ -3,11 +3,7 @@
 
 use crate::{
     fields::modulus_to_type_id,
-<<<<<<< HEAD
-    plugins::{IterV0, MuxV0, PermutationCheckV1, Plugin, PluginBody, PluginType},
-=======
-    plugins::{MuxV0, PermutationCheckV1, Plugin, PluginBody, PluginType, VectorsV1},
->>>>>>> bcfad1c4
+    plugins::{IterV0, MuxV0, PermutationCheckV1, Plugin, PluginBody, PluginType, VectorsV1},
 };
 use crypto_bigint::ArrayEncoding;
 use eyre::{eyre, Result};
@@ -443,6 +439,7 @@
                 &output_counts,
                 &input_counts,
                 type_store,
+                fun_store,
             )?,
             name => return Err(eyre!("Unsupported plugin: {name}")),
         };
