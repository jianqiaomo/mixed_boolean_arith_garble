//! This module contains types pertaining to the internal representation of the
//! SIEVE Circuit IR.

use crate::{
    fields::modulus_to_type_id,
<<<<<<< HEAD
    plugins::{GaloisPolyV0, MuxV0, PermutationCheckV1, Plugin, PluginBody, PluginType, VectorsV1},
=======
    plugins::{IterV0, MuxV0, PermutationCheckV1, Plugin, PluginBody, PluginType, VectorsV1},
>>>>>>> 78532673
};
use crypto_bigint::ArrayEncoding;
use eyre::{eyre, Result};
use log::debug;
use mac_n_cheese_sieve_parser::PluginTypeArg;
use std::{
    cmp::max,
    collections::{BTreeMap, VecDeque},
};

pub type WireId = u64;
pub type WireCount = u64;
/// The type index.
///
/// This is a value `< 256` that is associated with a specific Circuit IR
/// [`@type`](`TypeSpecification`).
pub type TypeId = u8;
pub type FunId = usize;
pub type WireRange = (WireId, WireId);

/// The internal circuit representation gate types.
///
/// Most gates take a [`TypeId`] as their first argument, which denotes the
/// Circuit IR type associated with the given gate. In addition, the [`WireId`]
/// ordering for gates is generally: `<out> <in> ...`; that is, the first
/// [`WireId`] denotes the _output_ of the gate.
// This enum should fit in 32 bytes.
// Using `Box<Vec<u8>>` for this reason, beware the size of `Box<[T]>` is not 8, it's 16.
#[derive(Clone, Debug)]
pub enum GateM {
    /// Store the given element in [`WireId`].
    Constant(TypeId, WireId, Box<Vec<u8>>), // Using Box<Vec<u8>>
    /// Assert that the element in [`WireId`] is zero.
    AssertZero(TypeId, WireId),
    Copy(TypeId, WireId, WireId),
    Add(TypeId, WireId, WireId, WireId),
    Sub(TypeId, WireId, WireId, WireId),
    Mul(TypeId, WireId, WireId, WireId),
    // TODO: Don't store constant as `Vec<u8>`
    AddConstant(TypeId, WireId, WireId, Box<Vec<u8>>),
    // TODO: Don't store constant as `Vec<u8>`
    MulConstant(TypeId, WireId, WireId, Box<Vec<u8>>),
    Instance(TypeId, WireId),
    Witness(TypeId, WireId),
    Conv(Box<(TypeId, WireRange, TypeId, WireRange)>),
    New(TypeId, WireId, WireId),
    Delete(TypeId, WireId, WireId),
    Call(Box<(String, Vec<WireRange>, Vec<WireRange>)>),
    Challenge(TypeId, WireId),
    Comment(String),
}

#[test]
fn size_of_gate_m_less_than_32_bytes() {
    // Enforce that `GateM` fits in 32 bytes.
    assert!(std::mem::size_of::<GateM>() <= 32);
}

impl GateM {
    /// Return the [`TypeId`] associated with this gate.
    pub(crate) fn type_id(&self) -> TypeId {
        use GateM::*;
        match self {
            Constant(ty, _, _)
            | AssertZero(ty, _)
            | Copy(ty, _, _)
            | Add(ty, _, _, _)
            | Sub(ty, _, _, _)
            | Mul(ty, _, _, _)
            | AddConstant(ty, _, _, _)
            | MulConstant(ty, _, _, _)
            | New(ty, _, _)
            | Delete(ty, _, _)
            | Instance(ty, _)
            | Witness(ty, _)
            | Challenge(ty, _) => *ty,
            Conv(_) | Call(_) => todo!(),
            Comment(_) => panic!("There's no `TypeId` associated with a comment!"),
        }
    }

    /// Return the [`WireId`] associated with the output of this gate, or
    /// `None` if the gate has no output wire.
    pub(crate) fn out_wire(&self) -> Option<WireId> {
        use GateM::*;
        match self {
            Constant(_, out, _)
            | Copy(_, out, _)
            | Add(_, out, _, _)
            | Sub(_, out, _, _)
            | Mul(_, out, _, _)
            | AddConstant(_, out, _, _)
            | MulConstant(_, out, _, _)
            | Instance(_, out)
            | Witness(_, out)
            | New(_, _, out)
            | Challenge(_, out) => Some(*out),
            AssertZero(_, _) | Delete(_, _, _) | Comment(_) => None,
            Conv(c) => {
                let (_, (_, out), _, _) = c.as_ref();
                Some(*out)
            }
            Call(arg) => {
                let (_, v, _) = arg.as_ref();
                v.iter().fold(None, |acc, (_, last)| max(acc, Some(*last)))
            }
        }
    }
}

/// Specification for Circuit IR types.
///
/// This corresponds to the `@type` specifier. A type can either be a `Field` or
/// a `Plugin`.
#[derive(Clone, Debug)]
pub enum TypeSpecification {
    /// The field, stored as a [`TypeId`](std::any::TypeId).
    Field(std::any::TypeId),
    /// The plugin type.
    Plugin(PluginType),
}

/// A mapping from [`TypeId`]s to their [`TypeSpecification`]s.
///
/// This mapping contains all the types used in the circuit, accessible by their
/// [`TypeId`].
#[derive(Clone, Default)]
pub struct TypeStore(BTreeMap<TypeId, TypeSpecification>);

impl TypeStore {
    /// Insert a [`TypeId`]-[`TypeSpecification`] pair into the [`TypeStore`].
    pub(crate) fn insert(&mut self, key: TypeId, value: TypeSpecification) {
        self.0.insert(key, value);
    }

    /// Get the [`TypeSpecification`] associated with the given [`TypeId`].
    pub(crate) fn get(&self, key: &TypeId) -> eyre::Result<&TypeSpecification> {
        self.0
            .get(key)
            .ok_or_else(|| eyre!("Type ID {key} not found in `TypeStore`"))
    }

    /// Return an [`Iterator`] over the [`TypeId`]-[`TypeSpecification`] pairs
    /// in the [`TypeStore`].
    pub fn iter(&self) -> std::collections::btree_map::Iter<TypeId, TypeSpecification> {
        self.0.iter()
    }
}

impl TryFrom<Vec<mac_n_cheese_sieve_parser::Type>> for TypeStore {
    type Error = eyre::Error;

    fn try_from(
        types: Vec<mac_n_cheese_sieve_parser::Type>,
    ) -> std::result::Result<Self, Self::Error> {
        debug!("Converting Circuit IR types to `TypeStore`");
        if types.len() > 256 {
            return Err(eyre!("Too many types specified: {} > 256", types.len()));
        }
        let mut store = TypeStore::default();
        for (i, ty) in types.into_iter().enumerate() {
            let spec = match ty {
                mac_n_cheese_sieve_parser::Type::Field { modulus } => {
                    // `modulus` is provided as a fixed length large integer, so
                    // when we convert it to a vector we get a bunch of zero
                    // bytes at the end. We need to remove those before we pass
                    // the vector to `modulus_to_type_id`, otherwise it won't
                    // correctly recognize the vector.
                    let v = modulus.to_le_byte_array().to_vec();
                    // Get the last index that is non-zero.
                    let to = v.iter().rposition(|x| *x != 0).unwrap_or(v.len() - 1);
                    TypeSpecification::Field(modulus_to_type_id(&v[..=to])?)
                }
                mac_n_cheese_sieve_parser::Type::PluginType(ty) => {
                    TypeSpecification::Plugin(PluginType::from(ty))
                }
            };
            store.insert(i as u8, spec);
        }
        Ok(store)
    }
}

impl TryFrom<Vec<Vec<u8>>> for TypeStore {
    type Error = eyre::Error;

    fn try_from(fields: Vec<Vec<u8>>) -> std::result::Result<Self, Self::Error> {
        debug!("Converting vector of fields to `TypeStore`");
        if fields.len() > 256 {
            return Err(eyre!("Too many types specified: {} > 256", fields.len()));
        }
        let mut store = TypeStore::default();
        for (i, field) in fields.into_iter().enumerate() {
            let spec = TypeSpecification::Field(modulus_to_type_id(&field)?);
            store.insert(i as u8, spec);
        }
        Ok(store)
    }
}

/// A bitmap of the used / set [`TypeId`]s.
///
/// A [`TypeId`] is "set" if it is used in the computation.
pub(crate) struct TypeIdMapping([bool; 256]);

impl TypeIdMapping {
    /// Set the associated [`TypeId`].
    pub(crate) fn set(&mut self, ty: TypeId) {
        self.0[ty as usize] = true;
    }

    /// Set the [`TypeId`]s associated with a given [`GateM`].
    pub(crate) fn set_from_gate(&mut self, gate: &GateM) {
        use GateM::*;
        match gate {
            Constant(ty, _, _)
            | AssertZero(ty, _)
            | Copy(ty, _, _)
            | Add(ty, _, _, _)
            | Sub(ty, _, _, _)
            | Mul(ty, _, _, _)
            | AddConstant(ty, _, _, _)
            | MulConstant(ty, _, _, _)
            | Instance(ty, _)
            | Witness(ty, _)
            | New(ty, _, _)
            | Delete(ty, _, _)
            | Challenge(ty, _) => {
                self.set(*ty);
            }
            Call(_) | Comment(_) => {}
            Conv(c) => {
                let (ty1, _, ty2, _) = c.as_ref();
                self.set(*ty1);
                self.set(*ty2);
            }
        }
    }

    /// Convert [`TypeIdMapping`] to a [`Vec`] containing the set [`TypeId`]s.
    fn to_type_ids(self) -> Vec<TypeId> {
        self.0
            .iter()
            .enumerate()
            .filter_map(|(i, b)| {
                if *b {
                    Some(i.try_into().expect("Index should be less than 256"))
                } else {
                    None
                }
            })
            .collect()
    }
}

impl Default for TypeIdMapping {
    fn default() -> Self {
        Self([false; 256]) // There are only 256 possible `TypeId`s
    }
}

impl From<&GatesBody> for TypeIdMapping {
    fn from(gates: &GatesBody) -> Self {
        let mut mapping = TypeIdMapping::default();
        for g in gates.gates.iter() {
            mapping.set_from_gate(g);
        }
        mapping
    }
}

/// A body of computation containing a sequence of [`GateM`]s.
#[derive(Clone)]
#[repr(transparent)]
pub(crate) struct GatesBody {
    gates: Vec<GateM>,
}

impl GatesBody {
    /// Create a new [`GatesBody`].
    pub(crate) fn new(gates: Vec<GateM>) -> Self {
        Self { gates }
    }

    pub(crate) fn gates(&self) -> &[GateM] {
        &self.gates
    }

    /// Return the maximum [`WireId`] found, or `None` if no [`WireId`] was found.
    fn output_wire_max(&self) -> Option<WireId> {
        self.gates
            .iter()
            .fold(None, |acc, x| max(acc, x.out_wire()))
    }
}

#[derive(Clone)]
pub(crate) enum GatesOrPluginBody {
    Gates(GatesBody),
    Plugin(PluginBody),
}

#[derive(Clone)]
pub(crate) struct CompiledInfo {
    /// Count of wires for output/input args to function.
    pub(crate) args_count: Option<WireId>,
    // Maximum [`WireId`] in the function body.
    pub(crate) body_max: Option<WireId>,
    /// [`TypeId`]s encountered in the function body.
    pub(crate) type_ids: Vec<TypeId>,
    /// Gates associated to the function, if any.
    pub(crate) plugin_gates: Option<GatesBody>,
}

/// Function declaration.
#[derive(Clone)]
pub struct FuncDecl {
    #[allow(dead_code)]
    name: String,
    #[allow(dead_code)]
    fun_id: FunId,
    body: GatesOrPluginBody,
    pub(crate) output_counts: Vec<(TypeId, WireCount)>,
    pub(crate) input_counts: Vec<(TypeId, WireCount)>,
    pub(crate) compiled_info: CompiledInfo, // pub(crate) to ease logging
}

/// Return the first wire ID available for allocation in the `Plugin`'s
/// `GateBody`.
///
/// Arguments:
/// - `output_counts`: A slice containins the outputs given as a tuple of
/// [`TypeId`] and [`WireCount`].
/// - `input_counts`: A slice containins the inputs given as a tuple of
/// [`TypeId`] and [`WireCount`].
pub(crate) fn first_unused_wire_id(
    output_counts: &[(TypeId, WireCount)],
    input_counts: &[(TypeId, WireCount)],
) -> WireId {
    let mut first_unused_wire_id = 0;

    for (_, wc) in output_counts.iter() {
        first_unused_wire_id += wc;
    }

    for (_, wc) in input_counts.iter() {
        first_unused_wire_id += wc;
    }

    return first_unused_wire_id;
}

impl FuncDecl {
    pub fn new_function(
        name: String,
        fun_id: FunId,
        gates: Vec<GateM>,
        output_counts: Vec<(TypeId, WireCount)>,
        input_counts: Vec<(TypeId, WireCount)>,
    ) -> Self {
        let gates = GatesBody::new(gates);
        let body_max = gates.output_wire_max();
        let mut type_presence = TypeIdMapping::from(&gates);
        let mut args_count = 0;
        for (ty, wc) in output_counts.iter() {
            type_presence.set(*ty);
            args_count += wc;
        }
        for (ty, wc) in input_counts.iter() {
            type_presence.set(*ty);
            args_count += wc;
        }

        let body = GatesOrPluginBody::Gates(gates);
        let type_ids = type_presence.to_type_ids();

        FuncDecl {
            name,
            fun_id,
            body,
            output_counts,
            input_counts,
            compiled_info: CompiledInfo {
                args_count: Some(args_count),
                body_max,
                type_ids,
                plugin_gates: None,
            },
        }
    }

    pub fn new_plugin(
        name: String,
        fun_id: FunId,
        output_counts: Vec<(TypeId, WireCount)>,
        input_counts: Vec<(TypeId, WireCount)>,
        plugin_name: String,
        operation: String,
        params: Vec<PluginTypeArg>,
        _public_count: Vec<(TypeId, WireId)>,
        _private_count: Vec<(TypeId, WireId)>,
        type_store: &TypeStore,
        fun_store: &FunStore,
    ) -> Result<Self> {
        let gates = match plugin_name.as_str() {
            MuxV0::NAME => MuxV0::gates_body(
                &operation,
                &params,
                &output_counts,
                &input_counts,
                type_store,
                fun_store,
            )?,
            PermutationCheckV1::NAME => PermutationCheckV1::gates_body(
                &operation,
                &params,
                &output_counts,
                &input_counts,
                type_store,
                fun_store,
            )?,
            IterV0::NAME => IterV0::gates_body(
                &operation,
                &params,
                &output_counts,
                &input_counts,
                type_store,
                fun_store,
            )?,
            VectorsV1::NAME => VectorsV1::gates_body(
                &operation,
                &params,
                &output_counts,
                &input_counts,
                type_store,
                fun_store,
            )?,
            GaloisPolyV0::NAME => GaloisPolyV0::gates_body(
                &operation,
                &params,
                &output_counts,
                &input_counts,
                type_store,
            )?,
            name => return Err(eyre!("Unsupported plugin: {name}")),
        };

        let args_count = Some(first_unused_wire_id(&output_counts, &input_counts));
        let body_max = gates.output_wire_max();

        let mut type_presence = TypeIdMapping::from(&gates);
        for (ty, _) in output_counts.iter() {
            type_presence.set(*ty);
        }
        for (ty, _) in input_counts.iter() {
            type_presence.set(*ty);
        }

        let type_ids = type_presence.to_type_ids();
        let plugin_body = PluginBody::new(plugin_name, operation);

        Ok(FuncDecl {
            name,
            fun_id,
            body: GatesOrPluginBody::Plugin(plugin_body),
            output_counts,
            input_counts,
            compiled_info: CompiledInfo {
                args_count,
                body_max,
                type_ids,
                plugin_gates: Some(gates),
            },
        })
    }

    pub(crate) fn body(&self) -> &GatesOrPluginBody {
        &self.body
    }

    pub(crate) fn input_counts(&self) -> &[(TypeId, WireCount)] {
        &self.input_counts
    }

    pub(crate) fn output_counts(&self) -> &[(TypeId, WireCount)] {
        &self.output_counts
    }
}

/// A mapping of function names to their [`FuncDecl`]s.
#[derive(Clone, Default)]
pub struct FunStore(BTreeMap<String, FuncDecl>);

impl FunStore {
    pub fn insert(&mut self, name: String, func: FuncDecl) {
        self.0.insert(name, func);
    }

    pub fn get(&self, name: &String) -> eyre::Result<&FuncDecl> {
        self.0
            .get(name)
            .ok_or_else(|| eyre!("Missing function name '{name}' in `FuncStore`"))
    }
}

// TODO: add type synonym for Vec<u8> serialized field values,
//       maybe use Box<[u8]> like in other places.
#[derive(Default)]
pub struct CircInputs {
    ins: Vec<VecDeque<Vec<u8>>>,
    wit: Vec<VecDeque<Vec<u8>>>,
}

impl CircInputs {
    #[inline]
    fn adjust_ins_type_idx(&mut self, type_id: usize) {
        let n = self.ins.len();
        if n <= type_id {
            for _i in n..(type_id + 1) {
                self.ins.push(Default::default());
            }
        }
    }
    #[inline]
    fn adjust_wit_type_idx(&mut self, type_id: usize) {
        let n = self.wit.len();
        if n <= type_id {
            for _i in n..(type_id + 1) {
                self.wit.push(Default::default());
            }
        }
    }

    /// Ingest instance.
    pub fn ingest_instance(&mut self, type_id: usize, instance: Vec<u8>) {
        self.adjust_ins_type_idx(type_id);
        self.ins[type_id].push_back(instance);
    }

    /// Ingest witness.
    pub fn ingest_witness(&mut self, type_id: usize, witness: Vec<u8>) {
        self.adjust_wit_type_idx(type_id);
        self.wit[type_id].push_back(witness);
    }

    /// Ingest instances.
    pub fn ingest_instances(&mut self, type_id: usize, instances: VecDeque<Vec<u8>>) {
        self.adjust_ins_type_idx(type_id);
        self.ins[type_id] = instances;
    }

    /// Ingest witnesses.
    pub fn ingest_witnesses(&mut self, type_id: usize, witnesses: VecDeque<Vec<u8>>) {
        self.adjust_wit_type_idx(type_id);
        self.wit[type_id] = witnesses;
    }

    pub fn pop_instance(&mut self, type_id: usize) -> Option<Vec<u8>> {
        self.adjust_ins_type_idx(type_id);
        self.ins[type_id].pop_front()
    }

    pub fn pop_witness(&mut self, type_id: usize) -> Option<Vec<u8>> {
        self.adjust_wit_type_idx(type_id);
        self.wit[type_id].pop_front()
    }
}<|MERGE_RESOLUTION|>--- conflicted
+++ resolved
@@ -3,11 +3,9 @@
 
 use crate::{
     fields::modulus_to_type_id,
-<<<<<<< HEAD
-    plugins::{GaloisPolyV0, MuxV0, PermutationCheckV1, Plugin, PluginBody, PluginType, VectorsV1},
-=======
-    plugins::{IterV0, MuxV0, PermutationCheckV1, Plugin, PluginBody, PluginType, VectorsV1},
->>>>>>> 78532673
+    plugins::{
+        GaloisPolyV0, IterV0, MuxV0, PermutationCheckV1, Plugin, PluginBody, PluginType, VectorsV1,
+    },
 };
 use crypto_bigint::ArrayEncoding;
 use eyre::{eyre, Result};
