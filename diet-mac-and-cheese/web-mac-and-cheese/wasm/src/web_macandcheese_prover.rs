--- conflicted
+++ resolved
@@ -81,12 +81,7 @@
     )
     .unwrap();
     let lpn_is_small = true;
-<<<<<<< HEAD
-    let tmp = evaluator
-        .load_backends::<SvoleSender<F40b>, SvoleReceiver<F40b, F40b>>(&mut channel, lpn_is_small);
-=======
     let tmp = evaluator.load_backends::<Svole<Prover, F40b, F40b>>(&mut channel, lpn_is_small);
->>>>>>> e8c440c5
     if tmp.is_err() {
         alert("error while loading backends");
         return false;
