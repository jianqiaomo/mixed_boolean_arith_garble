[package]
name = "ocelot"
version = "0.4.0"
authors = ["Alex J. Malozemoff <amaloz@galois.com>"]
license = "MIT"
readme = "README.md"
description = "A library for oblivious transfer protocols"
categories = ["cryptography"]
keywords = ["cryptography", "oblivious-transfer", "OT"]
edition = "2018"
publish = false
build = "build.rs"
autoexamples = true

[lib]

[features]
nightly = ["curve25519-dalek/avx2_backend", "rand/nightly", "scuttlebutt/nightly"]

[dependencies]
curve25519-dalek = { version = "2", features = ["std"] }
rand = "0.7"
rand_core = "0.5"
scuttlebutt = { path = "../scuttlebutt", features = ["curve25519-dalek"] }
generic-array = "0.14"
subtle = "2.2"


[build-dependencies]
cc = "1.0"

[dev-dependencies]
criterion = "0.2"
<<<<<<< HEAD
proptest = "0.10"
=======
>>>>>>> 393951b5


[[bench]]
name = "ot"
harness = false

[[bench]]
name = "oprf"
harness = false

[[bench]]
path = "benches/base_vole.rs"
name = "svole"
harness = false

[[example]]
name = "kmprt"
harness = false<|MERGE_RESOLUTION|>--- conflicted
+++ resolved
@@ -31,10 +31,7 @@
 
 [dev-dependencies]
 criterion = "0.2"
-<<<<<<< HEAD
-proptest = "0.10"
-=======
->>>>>>> 393951b5
+
 
 
 [[bench]]
