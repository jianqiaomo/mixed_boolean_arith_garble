[package]
name = "ocelot"
version = "0.4.0"
authors = ["Alex J. Malozemoff <amaloz@galois.com>"]
license = "MIT"
readme = "README.md"
description = "A library for oblivious transfer protocols"
categories = ["cryptography"]
keywords = ["cryptography", "oblivious-transfer", "OT"]
edition = "2018"
publish = false
build = "build.rs"
autoexamples = true

[lib]

[features]
nightly = ["curve25519-dalek/nightly", "curve25519-dalek/simd_backend", "scuttlebutt/nightly"]


[dependencies]
<<<<<<< HEAD
curve25519-dalek = { version = "3", features = ["std"] }
=======
curve25519-dalek = { version = "3.0.2", features = ["std"] }
>>>>>>> e1951450
rand = "0.7"
scuttlebutt = { path = "../scuttlebutt", features = ["curve25519-dalek"] }
generic-array = "0.14.4"
subtle = "2.4.0"

[build-dependencies]
cc = "1.0.67"

[dev-dependencies]
criterion = "0.3.4"

[[bench]]
name = "ot"
harness = false

[[bench]]
name = "oprf"
harness = false

[[bench]]
name = "svole"
harness = false

[[example]]
name = "kmprt"
harness = false<|MERGE_RESOLUTION|>--- conflicted
+++ resolved
@@ -19,11 +19,7 @@
 
 
 [dependencies]
-<<<<<<< HEAD
-curve25519-dalek = { version = "3", features = ["std"] }
-=======
 curve25519-dalek = { version = "3.0.2", features = ["std"] }
->>>>>>> e1951450
 rand = "0.7"
 scuttlebutt = { path = "../scuttlebutt", features = ["curve25519-dalek"] }
 generic-array = "0.14.4"
